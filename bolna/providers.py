from .synthesizer import PollySynthesizer, XTTSSynthesizer, ElevenlabsSynthesizer, OPENAISynthesizer, FourieSynthesizer, DeepgramSynthesizer
from .transcriber import DeepgramTranscriber, WhisperTranscriber
from .input_handlers import DefaultInputHandler, TwilioInputHandler, ExotelInputHandler
from .output_handlers import DefaultOutputHandler, TwilioOutputHandler, ExotelOutputHandler
from .llms import OpenAiLLM, LiteLLM

SUPPORTED_SYNTHESIZER_MODELS = {
    'polly': PollySynthesizer,
    'xtts': XTTSSynthesizer,
    'elevenlabs': ElevenlabsSynthesizer,
    'openai': OPENAISynthesizer,
    'fourie': FourieSynthesizer,
    'deepgram': DeepgramSynthesizer
}
SUPPORTED_TRANSCRIBER_MODELS = {
    'deepgram': DeepgramTranscriber,
    'whisper': WhisperTranscriber #Seperate out a transcriber for https://github.com/bolna-ai/streaming-transcriber-server or build a deepgram compatible proxy
}

SUPPORTED_LLM_PROVIDERS = {
    'openai': OpenAiLLM,
    'cohere': LiteLLM,
    'ollama': LiteLLM,
    'deepinfra': LiteLLM,
    'together': LiteLLM,
    'fireworks': LiteLLM,
    'azure-openai': LiteLLM,
    'perplexity': LiteLLM,
    'vllm': OpenAiLLM,
    'anyscale': LiteLLM,
<<<<<<< HEAD
    'custom': OpenAiLLM
=======
    'custom': OpenAiLLM,
    'ola': OpenAiLLM
>>>>>>> 9bb22cfd
}
SUPPORTED_INPUT_HANDLERS = {
    'default': DefaultInputHandler,
    'twilio': TwilioInputHandler,
    'exotel': ExotelInputHandler
}
SUPPORTED_INPUT_TELEPHONY_HANDLERS = {
    'twilio': TwilioInputHandler,
    'exotel': ExotelInputHandler
}
SUPPORTED_OUTPUT_HANDLERS = {
    'default': DefaultOutputHandler,
    'twilio': TwilioOutputHandler,
    'exotel': ExotelOutputHandler
}
SUPPORTED_OUTPUT_TELEPHONY_HANDLERS = {
    'twilio': TwilioOutputHandler,
    'exotel': ExotelOutputHandler
}<|MERGE_RESOLUTION|>--- conflicted
+++ resolved
@@ -28,12 +28,8 @@
     'perplexity': LiteLLM,
     'vllm': OpenAiLLM,
     'anyscale': LiteLLM,
-<<<<<<< HEAD
-    'custom': OpenAiLLM
-=======
     'custom': OpenAiLLM,
     'ola': OpenAiLLM
->>>>>>> 9bb22cfd
 }
 SUPPORTED_INPUT_HANDLERS = {
     'default': DefaultInputHandler,
