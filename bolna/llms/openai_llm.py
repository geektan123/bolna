import os
from dotenv import load_dotenv
from openai import AsyncOpenAI
import json, requests, time

from bolna.constants import PRE_FUNCTIONAL_CALL_MESSAGE
from bolna.helpers.utils import convert_to_request_log, format_messages
from .llm import BaseLLM
from bolna.helpers.logger_config import configure_logger

logger = configure_logger(__name__)
load_dotenv()

async def trigger_api(url, method, param, api_token, **kwargs):
    try:
        code = compile(param % kwargs, "<string>", "exec")
        exec(code, globals(), kwargs)
        req = param % kwargs
        logger.info(f"Params {param % kwargs} \n {type(req)} \n {param} \n {kwargs} \n\n {req}")

        headers = {'Content-Type': 'application/json'}
        if api_token:
            headers = {'Content-Type': 'application/json', 'Authorization': api_token}
        if method == "get":
            logger.info(f"Sending request {req}, {url}, {headers}")
            response = requests.get(url, params=json.loads(req), headers=headers)
            logger.info(f"Response from The servers {response.text}")
            return response.text
        elif method == "post":
            logger.info(f"Sending request {json.loads(req)}, {url}, {headers}")
            response = requests.post(url, json=json.loads(req), headers=headers)
            logger.info(f"Response from The server {response.text}")
            return response.text
    except Exception as e:
        message = str(f"We send {method} request to {url} & it returned us this error:", e)
        logger.error(message)
        return message
    

class OpenAiLLM(BaseLLM):
    def __init__(self, max_tokens=100, buffer_size=40, model="gpt-3.5-turbo-16k", temperature= 0.1, **kwargs):
        super().__init__(max_tokens, buffer_size)
        self.model = model
        self.custom_tools = kwargs.get("api_tools", None)
        logger.info(f"API Tools {self.custom_tools}")
        if self.custom_tools is not None:
            self.trigger_function_call = True
            self.api_params = self.custom_tools['tools_params']
            logger.info(f"Function dict {self.api_params}")
            self.tools = self.custom_tools['tools']
        else:
            self.trigger_function_call = False

        self.started_streaming = False
        logger.info(f"Initializing OpenAI LLM with model: {self.model} and maxc tokens {max_tokens}")
        self.max_tokens = max_tokens
        self.temperature = temperature
        self.model_args = { "max_tokens": self.max_tokens, "temperature": self.temperature, "model": self.model}
        if model == "Krutrim-spectre-v2":
            logger.info(f"Connecting to Ola's krutrim model")
            base_url = kwargs.get("base_url", os.getenv("OLA_KRUTRIM_BASE_URL"))
            api_key=kwargs.get('llm_key', None)
            if api_key is not None and len(api_key) > 0:
                api_key = api_key
            self.async_client = AsyncOpenAI( base_url=base_url, api_key= api_key)
        else:
            llm_key = kwargs.get('llm_key', os.getenv('OPENAI_API_KEY'))
            if llm_key != "sk-":
                llm_key = os.getenv('OPENAI_API_KEY')
            else:
                llm_key = kwargs['llm_key']
            self.async_client = AsyncOpenAI(api_key=llm_key)
        self.run_id = kwargs.get("run_id", None)
        self.gave_out_prefunction_call_message = False
            
    async def generate_stream(self, messages, synthesize=True, request_json=False, meta_info = None):
        if len(messages) == 0:
            raise Exception("No messages provided")
        
        response_format = self.get_response_format(request_json)

        answer, buffer, resp, called_fun, api_params, i = "", "", "", "", "", 0
        logger.info(f"request to open ai {messages} max tokens {self.max_tokens} ")
        model_args = self.model_args
        model_args["response_format"] = response_format
        model_args["messages"] = messages
        model_args["stream"] = True
        model_args["stop"] = ["User:"]
        latency = False
        start_time = time.time()
        if self.trigger_function_call:
            tools = json.loads(self.tools)
            model_args["functions"]=tools
            model_args["function_call"]="auto"
        textual_response = False
        async for chunk in await self.async_client.chat.completions.create(**model_args):
            if not self.started_streaming:
                first_chunk_time = time.time()
                latency = first_chunk_time - start_time
                logger.info(f"LLM Latency: {latency:.2f} s")
                self.started_streaming = True
            if self.trigger_function_call and dict(chunk.choices[0].delta).get('function_call'):
<<<<<<< HEAD
                if not self.gave_out_prefunction_call_message and not textual_response:
                    yield PRE_FUNCTIONAL_CALL_MESSAGE, False
                    self.gave_out_prefunction_call_message = True
                if len(buffer) > 0:
                    yield buffer, False
                    buffer = ''

                logger.info(f"Response from LLM {resp}")
=======
                yield buffer, False, latency
>>>>>>> e927cbe4
                buffer = ''
                if chunk.choices[0].delta.function_call.name:
                    logger.info(f"Should do a function call {chunk.choices[0].delta.function_call.name}")
                    called_fun = str(chunk.choices[0].delta.function_call.name)
                    i = [i for i in range(len(tools)) if called_fun == tools[i]["name"]][0]
                if (text_chunk := chunk.choices[0].delta.function_call.arguments):
                    resp += text_chunk
            elif text_chunk := chunk.choices[0].delta.content:
                textual_response = True
                answer += text_chunk    
                buffer += text_chunk
                logger.info(f"Response to tell the user {chunk.choices[0].delta.content} {answer} {buffer}")

                if len(buffer) >= self.buffer_size and synthesize:
                    buffer_words = buffer.split(" ")
                    text = ' '.join(buffer_words[:-1])

                    if not self.started_streaming:
                        self.started_streaming = True
                    yield text, False, latency
                    buffer = buffer_words[-1]

        if self.trigger_function_call and (all(key in resp for key in tools[i]["parameters"]["properties"].keys())) and (called_fun in self.api_params):
            self.gave_out_prefunction_call_message = False
            logger.info(f"Function call paramaeters {resp}")
            convert_to_request_log(resp, meta_info, self.model, "llm", direction = "response", is_cached= False, run_id = self.run_id)
            resp  = json.loads(resp)
            func_dict = self.api_params[called_fun]
            logger.info(f"PAyload to send {resp} func_dict {func_dict}")

            url = func_dict['url']
            method = func_dict['method']
            param = func_dict['param']
            api_token = func_dict['api_token']
            response = await trigger_api(url= url, method=method.lower(), param= param, api_token= api_token, **resp)
            content = f"We did made a function calling for user. We hit the function : {called_fun}, we hit the url {url} and send a {method} request and it returned us the response as given below: {str(response)} \n\n . Kindly understand the above response and convey this response in a conextual to user."
            model_args["messages"].append({"role":"system","content":content})
            logger.info(f"Logging function call parameters ")
            convert_to_request_log(format_messages(model_args['messages'], True), meta_info, self.model, "llm", direction = "request", is_cached= False, run_id = self.run_id)
            async for chunk in await self.async_client.chat.completions.create(**model_args):
                if text_chunk := chunk.choices[0].delta.content:
                    answer += text_chunk
                    buffer += text_chunk

                    if len(buffer) >= self.buffer_size and synthesize:
                        buffer_words = buffer.split(" ")
                        text = ' '.join(buffer_words[:-1])

                        if not self.started_streaming:
                            self.started_streaming = True
                        yield text, False, latency
                        buffer = buffer_words[-1]

        if synthesize: # This is used only in streaming sense 
            yield buffer, True, latency
        else:
            yield answer, True, latency
        self.started_streaming = False

    async def generate(self, messages, request_json=False):
        response_format = self.get_response_format(request_json)
        logger.info(f"request to open ai {messages}")

        completion = await self.async_client.chat.completions.create(model=self.model, temperature=0.0, messages=messages,
                                                                     stream=False, response_format=response_format)
        res = completion.choices[0].message.content
        return res

    def get_response_format(self, is_json_format: bool):
        if is_json_format and self.model in ('gpt-4-1106-preview', 'gpt-3.5-turbo-1106'):
            return {"type": "json_object"}
        else:
            return {"type": "text"}<|MERGE_RESOLUTION|>--- conflicted
+++ resolved
@@ -100,18 +100,14 @@
                 logger.info(f"LLM Latency: {latency:.2f} s")
                 self.started_streaming = True
             if self.trigger_function_call and dict(chunk.choices[0].delta).get('function_call'):
-<<<<<<< HEAD
                 if not self.gave_out_prefunction_call_message and not textual_response:
-                    yield PRE_FUNCTIONAL_CALL_MESSAGE, False
+                    yield PRE_FUNCTIONAL_CALL_MESSAGE, False, latency
                     self.gave_out_prefunction_call_message = True
                 if len(buffer) > 0:
-                    yield buffer, False
+                    yield buffer, False, latency
                     buffer = ''
-
                 logger.info(f"Response from LLM {resp}")
-=======
                 yield buffer, False, latency
->>>>>>> e927cbe4
                 buffer = ''
                 if chunk.choices[0].delta.function_call.name:
                     logger.info(f"Should do a function call {chunk.choices[0].delta.function_call.name}")
