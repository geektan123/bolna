--- conflicted
+++ resolved
@@ -1368,7 +1368,6 @@
     async def _handle_transcriber_output(self, next_task, transcriber_message, meta_info):
         self.history.append({"role": "user", "content": transcriber_message})
         convert_to_request_log(message=transcriber_message, meta_info= meta_info, model = "deepgram", run_id= self.run_id)
-
         if next_task == "llm":
             logger.info(f"Running llm Tasks")
             meta_info["origin"] = "transcriber"
@@ -1405,13 +1404,13 @@
                     meta_info = message["meta_info"]
                     sequence = await self.process_transcriber_request(meta_info)
                     next_task = self._get_next_step(sequence, "transcriber")
-<<<<<<< HEAD
                     interim_transcript_len = 0
 
                     # Handling of transcriber events
                     if message["data"] == "speech_started":
-                        logger.info(f"User has started speaking")
-                        self.callee_silent = False
+                        if self.tools["input"].welcome_message_played():
+                            logger.info(f"User has started speaking")
+                            self.callee_silent = False
 
                     # Whenever interim results would be received from Deepgram, this condition would get triggered
                     elif isinstance(message.get("data"), dict) and message["data"].get("type", "") == "interim_transcript_received":
@@ -1422,7 +1421,7 @@
 
                         temp_transcriber_message = message["data"].get("content")
 
-                        if not self.first_message_passed:
+                        if not self.tools["input"].welcome_message_played():
                             # logger.info(f"Since first message has not been sent, adding the transcript to self.transcriber_message")
                             # self.transcriber_message += f' {message["data"].get("content")}'
                             continue
@@ -1432,8 +1431,7 @@
                             self.callee_speaking = True
 
                         interim_transcript_len += len(message["data"].get("content").strip().split(" "))
-                        if (self.tools["output"].welcome_message_sent() or self.first_message_passed) and \
-                                self.number_of_words_for_interruption != 0:
+                        if self.tools["input"].welcome_message_played() and self.number_of_words_for_interruption != 0:
                             if interim_transcript_len > self.number_of_words_for_interruption or \
                                     message["data"].get("content").strip() in self.accidental_interruption_phrases:
                                 logger.info(f"Condition for interruption hit")
@@ -1451,13 +1449,6 @@
                         # TODO check where this needs to be added post understanding it's usage
                         self.let_remaining_audio_pass_through = False
                         self.llm_response_generated = False
-=======
-                    num_words = 0
-                    if message['data'] == "TRANSCRIBER_BEGIN":
-                        if self.tools["input"].welcome_message_played():
-                            response_started = False #This signifies if we've gotten the first bit of interim text for the given response or not
-                            self.callee_silent = False
->>>>>>> 03cec807
 
                     # Whenever speech_final or UtteranceEnd is received from Deepgram, this condition would get triggered
                     elif isinstance(message.get("data"), dict) and message["data"].get("type", "") == "transcript":
@@ -1477,76 +1468,19 @@
                         # TODO check where this needs to be added post understanding it's usage
                         self.let_remaining_audio_pass_through = True
 
-<<<<<<< HEAD
                         # Resetting variables for incremental delay
                         self.time_since_first_interim_result = -1
                         self.required_delay_before_speaking = max(
                             self.minimum_wait_duration - self.incremental_delay, 0)
-=======
-                            if not self.tools["input"].welcome_message_played():
-                                logger.info(f"Adding to transcriber message")
-                                self.transcriber_message += message['data']
-                                continue
->>>>>>> 03cec807
 
                         transcriber_message = message["data"].get("content")
                         meta_info = self.__get_updated_meta_info(meta_info)
                         await self._handle_transcriber_output(next_task, transcriber_message, meta_info)
 
-<<<<<<< HEAD
                     elif message["data"] == "transcriber_connection_closed":
                         logger.info(f"Transcriber connection has been closed")
                         self.transcriber_duration += message['meta_info']["transcriber_duration"] if message['meta_info'] is not None else 0
                         break
-=======
-                            # This means we are generating response from an interim transcript
-                            # Hence we transmit quickly
-                            if not self.started_transmitting_audio and self.tools["input"].welcome_message_played():
-                                logger.info("##### Haven't started transmitting audio and hence cleaning up downstream tasks")
-                                await self.__cleanup_downstream_tasks()
-                            else:
-                                logger.info(f"Started transmitting and hence moving fursther")
-
-                            # If we've started transmitting audio this is probably an interruption, so calculate number of words
-                            if self.started_transmitting_audio and self.number_of_words_for_interruption != 0 and self.tools["input"].welcome_message_played():
-                                if num_words > self.number_of_words_for_interruption or message['data'].strip() in self.accidental_interruption_phrases:
-                                    #Process interruption only if number of words is higher than the threshold
-                                    logger.info(f"###### Number of words {num_words} is higher than the required number of words for interruption, hence, definitely interrupting. Interruption and hence changing the turn id")
-                                    self.turn_id += 1
-                                    await self.__cleanup_downstream_tasks()
-                                else:
-                                    logger.info(f"Not starting a cleanup because {num_words} number of words are lesser {self.number_of_words_for_interruption} and hence continuing,")
-                                    continue
-                            elif self.number_of_words_for_interruption == 0:
-                                logger.info(f"Not interrupting")
-
-                            self.last_response_time = time.time()
-                            transcriber_message = message['data']
-
-                            # Use last spoken timestamp to give out endpointing in nitro
-                            logger.info(f"###### last spoken timestamp before changing {self.last_spoken_timestamp}")
-                            self.last_spoken_timestamp = time.time() * 1000
-
-                            if not response_started:
-                                response_started = True
-
-                            if self.nitro:
-                                self.let_remaining_audio_pass_through = False
-                                self.required_delay_before_speaking += self.incremental_delay
-                                logger.info(f"Increase the incremental delay time {self.required_delay_before_speaking}")
-                                if self.time_since_first_interim_result == -1:
-                                    self.time_since_first_interim_result = time.time() * 1000
-                                    logger.info(f"###### Updating Time since first interim result {self.time_since_first_interim_result}")
-                                #In this case user has already started speaking
-                                # Hence check the previous message if it's user or assistant
-                                # If it's user, simply change user's message
-                                # If it's assistant remover assistant message and append user
-                                self.callee_silent = False
-                            self.llm_response_generated = False
-                            logger.info("###### Current transcript: {} Predicting next few tokens and changing last spoken timestampt to {}".format(transcriber_message, self.last_spoken_timestamp))
-                            meta_info = self.__get_updated_meta_info(meta_info)
-                            await self._handle_transcriber_output(next_task, transcriber_message, meta_info)
->>>>>>> 03cec807
 
                 else:
                     logger.info(f"Processing http transcription for message {message}")
@@ -1586,10 +1520,6 @@
             logger.info(f"Sending first chunk")
             copied_meta_info["is_final_chunk_of_entire_response"] = True
             copied_meta_info.pop("is_first_chunk_of_entire_response", None)
-
-        if copied_meta_info.get('message_category', None) == 'agent_welcome_message':
-            copied_meta_info["is_first_chunk_of_entire_response"] = True
-            copied_meta_info["is_final_chunk_of_entire_response"] = True
 
         self.buffered_output_queue.put_nowait(create_ws_data_packet(chunk, copied_meta_info))
 
@@ -1720,11 +1650,11 @@
                             meta_info['is_first_chunk'] = True
                 if yield_in_chunks and audio_chunk is not None:
                     i = 0
-                    number_of_chunks = math.ceil(len(audio_chunk)/100000000)
-                    logger.info(f"Audio chunk size {len(audio_chunk)}, chunk size {100000000}")
-                    for chunk in yield_chunks_from_memory(audio_chunk, chunk_size=100000000):
+                    number_of_chunks = math.ceil(len(audio_chunk)/self.output_chunk_size)
+                    logger.info(f"Audio chunk size {len(audio_chunk)}, chunk size {self.output_chunk_size}")
+                    for chunk in yield_chunks_from_memory(audio_chunk, chunk_size=self.output_chunk_size):
                         self.__enqueue_chunk(chunk, i, number_of_chunks, meta_info)
-                        i += 1
+                        i +=1
                 elif audio_chunk is not None:
                     meta_info['chunk_id'] = 1
                     meta_info["is_first_chunk_of_entire_response"] = True
@@ -1780,32 +1710,11 @@
         await self._handle_transcriber_output(next_task, message, meta_info)
         self.time_since_first_interim_result = (time.time() * 1000) - 1000
 
-    """
-    When the welcome message is playing we accumulate the transcript in the self.transcriber_message variable and once 
-    the welcome message is completely played we send this transcript for further processing.
-    """
-    async def __handle_accumulated_message(self):
-        logger.info("Setting up __handle_accumulated_message function")
-        while True:
-            if self.tools["input"].welcome_message_played():
-                logger.info(f"Welcome message has been played")
-                self.first_message_passing_time = time.time()
-                if len(self.transcriber_message):
-                    logger.info(f"Sending the accumulated transcribed message - {self.transcriber_message}")
-                    await self.__send_first_message(self.transcriber_message)
-                    self.transcriber_message = ""
-                break
-
-            await asyncio.sleep(0.1)
-        self.handle_accumulated_message_task = None
-
     async def __handle_initial_silence(self, duration=5):
         while True:
             logger.info(f"Checking for initial silence {duration}")
             #logger.info(f"Woke up from my slumber {self.callee_silent}, {self.history}, {self.interim_history}")
-            if (self.tools["input"].welcome_message_played() and self.callee_silent and len(self.history) == 2 and
-                    len(self.interim_history) == 2 and self.first_message_passing_time and
-                    time.time() - self.first_message_passing_time > duration):
+            if self.first_message_passed and self.callee_silent and len(self.history) == 2 and len(self.interim_history) == 2 and time.time() - self.first_message_passing_time > duration:
                 logger.info(f"Callee was silent and hence speaking Hello on callee's behalf")
                 await self.__send_first_message("Hello")
                 break
@@ -1852,7 +1761,7 @@
         try:
             num_chunks = 0
             while True:
-                if (not self.let_remaining_audio_pass_through) and self.tools["input"].welcome_message_played():
+                if (not self.let_remaining_audio_pass_through) and self.first_message_passed:
                     time_since_first_interim_result = (time.time() * 1000) - self.time_since_first_interim_result if self.time_since_first_interim_result != -1 else -1
                     logger.info(f"##### It's been {time_since_first_interim_result} ms since first  interim result and required time to wait for it is {self.required_delay_before_speaking}. Hence sleeping for 100ms. self.time_since_first_interim_result {self.time_since_first_interim_result}")
                     if time_since_first_interim_result != -1 and time_since_first_interim_result < self.required_delay_before_speaking:
@@ -1908,6 +1817,14 @@
 
                     num_chunks = 0
                     self.turn_id += 1
+                    if not self.first_message_passed:
+                        self.first_message_passed = True
+                        logger.info(f"Making first message passed as True")
+                        self.first_message_passing_time = time.time()
+                        if len(self.transcriber_message) != 0:
+                            logger.info(f"Sending the first message as the first message is still not passed and we got a response")
+                            await self.__send_first_message(self.transcriber_message)
+                            self.transcriber_message = ''
 
                 if "is_first_chunk_of_entire_response" in message['meta_info'] and message['meta_info']['is_first_chunk_of_entire_response']:
                     logger.info(f"First chunk stuff")
@@ -2051,9 +1968,7 @@
                 logger.info("starting task_id {}".format(self.task_id))
                 tasks = [asyncio.create_task(self.tools['input'].handle())]
                 if not self.turn_based_conversation:
-                    self.first_message_passing_time = None
                     self.initial_silence_task = asyncio.create_task(self.__handle_initial_silence(duration=10))
-                    self.handle_accumulated_message_task = asyncio.create_task(self.__handle_accumulated_message())
                 if "transcriber" in self.tools:
                     tasks.append(asyncio.create_task(self._listen_transcriber()))
                     self.transcriber_task = asyncio.create_task(self.tools["transcriber"].run())
@@ -2136,7 +2051,6 @@
                 tasks_to_cancel.append(process_task_cancellation(self.ambient_noise_task, 'ambient_noise_task'))
                 tasks_to_cancel.append(process_task_cancellation(self.initial_silence_task, 'initial_silence_task'))
                 tasks_to_cancel.append(process_task_cancellation(self.first_message_task, 'first_message_task'))
-                tasks_to_cancel.append(process_task_cancellation(self.handle_accumulated_message_task, "handle_accumulated_message_task"))
 
                 if self.should_record:
                     output['recording_url'] = await save_audio_file_to_s3(self.conversation_recording, self.sampling_rate, self.assistant_id, self.run_id)
