import asyncio
import traceback
import time
import json
from .base_manager import BaseManager
from bolna.agent_types import *
from bolna.providers import *
from bolna.helpers.utils import create_ws_data_packet, is_valid_md5, get_raw_audio_bytes_from_base64, \
    get_required_input_types, format_messages, get_prompt_responses, update_prompt_with_context, get_md5_hash, clean_json_string, yield_chunks_from_memory
from bolna.helpers.logger_config import configure_logger

asyncio.get_event_loop().set_debug(True)
logger = configure_logger(__name__)


class TaskManager(BaseManager):
    def __init__(self, assistant_name, task_id, task, ws, input_parameters=None, context_data=None,
<<<<<<< HEAD
                 assistant_id=None, run_id=None, connected_through_dashboard=False, 
                 cache =  None, input_queue = None, output_queue = None, **kwargs):
=======
                 assistant_id=None, run_id=None, conversation_history = None, 
                 connected_through_dashboard=False, cache =  None, 
                 input_queue = None, output_queue = None):
>>>>>>> 12493992
        super().__init__()
        logger.info(f"doing task {task}")
        self.task_id = task_id
        self.assistant_name = assistant_name
        self.tools = {}
        self.websocket = ws
        self.task_config = task
        self.context_data = context_data
        self.connected_through_dashboard = connected_through_dashboard

        # Set up communication queues between processes
        self.audio_queue = asyncio.Queue()
        self.llm_queue = asyncio.Queue()
        self.synthesizer_queue = asyncio.Queue()

        self.pipelines = task['toolchain']['pipelines']
        self.textual_chat_agent = False
        if task['toolchain']['pipelines'][0] == "llm" and task["tools_config"]["llm_agent"][
            "agent_task"] == "conversation":
            self.textual_chat_agent = False

        self.start_time = time.time()

        # Assistant persistance stuff
        self.assistant_id = assistant_id
        self.run_id = run_id
        self.mark_set = set()

        self.conversation_ended = False

        # Prompts
        self.prompts, self.system_prompt = {}, {}

        self.input_parameters = input_parameters

        self.queues = {
            "transcriber": self.audio_queue,
            "llm": self.llm_queue,
            "synthesizer": self.synthesizer_queue
        }

        if task_id == 0:
            if self.task_config["tools_config"]["input"]["provider"] in SUPPORTED_INPUT_HANDLERS.keys():
                logger.info(f"Connected through dashboard {connected_through_dashboard}")
                if connected_through_dashboard:
                    logger.info("Connected through dashboard and hence using default input handler")
                    # If connected through dashboard get basic dashboard class
                    input_handler_class = SUPPORTED_INPUT_HANDLERS.get("default")
                else:
                    input_handler_class = SUPPORTED_INPUT_HANDLERS.get(
                        self.task_config["tools_config"]["input"]["provider"])
                self.tools["input"] = input_handler_class(self.queues, self.websocket, get_required_input_types(task),
                                                          mark_set = self.mark_set, connected_through_dashboard = self.connected_through_dashboard,
                                                          queue = input_queue)
            else:
                raise "Other input handlers not supported yet"

        if self.task_config["tools_config"]["output"] is None:
            logger.info("Not setting up any output handler as it is none")
        elif self.task_config["tools_config"]["output"]["provider"] in SUPPORTED_OUTPUT_HANDLERS.keys():
            if connected_through_dashboard:
                logger.info("Connected through dashboard and hence using default output handler")
                output_handler_class = SUPPORTED_OUTPUT_HANDLERS.get("default")
            else:
                output_handler_class = SUPPORTED_OUTPUT_HANDLERS.get(self.task_config["tools_config"]["output"]["provider"])
            if self.task_config["tools_config"]["output"]["provider"] == "twilio":
                logger.info(f"Making sure that the sampling rate for output handler is 8000")
                self.task_config['tools_config']['synthesizer']['provider_config']['sampling_rate'] = 8000
                self.task_config['tools_config']['synthesizer']['audio_format'] = 'pcm'

            self.tools["output"] = output_handler_class(self.websocket, queue = output_queue)
        else:
            raise "Other input handlers not supported yet"

        # Current conversation state
        self.current_request_id = None
        self.previous_request_id = None
        self.llm_rejected_request_ids = set()
        self.llm_processed_request_ids = set()

        # Agent stuff
        # Need to maintain current conversation history and overall persona/history kinda thing. 
        # Soon we will maintain a seperate history for this 
        self.history = [] if conversation_history is None else conversation_history 
        logger.info(f'History {self.history}')
        self.label_flow = []

        # Setup IO SERVICE, TRANSCRIBER, LLM, SYNTHESIZER
        self.llm_task = None
        self.synthesizer_tasks = []

        # state of conversation
        self.was_long_pause = False

        # Call conversations
        self.call_sid = None
        self.stream_sid = None

        # metering
        self.transcriber_duration = 0
        self.synthesizer_characters = 0
        self.ended_by_assistant = False

        self.extracted_data = None
        self.summarized_data = None

        self.stream =( "synthesizer" in self.task_config["tools_config"] and self.task_config["tools_config"]["synthesizer"]["stream"]) and not connected_through_dashboard 
        #self.stream = not connected_through_dashboard #Currently we are allowing only realtime conversation based usecases. Hence it'll always be true unless connected through dashboard
        self.is_local = False

        # Memory
        self.cache = cache
        logger.info("task initialization completed")

        # Sequence id for interruption
        self.curr_sequence_id = 0
        self.sequence_ids = set()

    async def load_prompt(self, assistant_name, task_id, local, **kwargs):
        logger.info("prompt and config setup started")
        self.is_local = local
        if "prompt" in self.task_config["tools_config"]["llm_agent"]:
            self.prompts = {
                "system_prompt": self.task_config["tools_config"]["llm_agent"]["prompt"]
            }
            logger.info(f"Prompt given in llm_agent and hence storing the prompt")
        else:
            prompt_responses = await get_prompt_responses(assistant_id=self.assistant_id,local=self.is_local)
            self.prompts = prompt_responses["task_{}".format(task_id + 1)]

        if "system_prompt" in self.prompts:
            # This isn't a graph based agent
            enriched_prompt = self.prompts["system_prompt"]
            if self.context_data is not None:
                enriched_prompt = update_prompt_with_context(self.prompts["system_prompt"], self.context_data)
            self.system_prompt = {
                'role': "system",
                'content': enriched_prompt
            }
        else:
            self.system_prompt = {
                'role': "system",
                'content': ""
            }

        self.history =  [self.system_prompt] if len(self.history) == 0 else [self.system_prompt] + self.history

        llm_config = {
            "streaming_model": self.task_config["tools_config"]["llm_agent"]["streaming_model"],
            "classification_model": self.task_config["tools_config"]["llm_agent"]["classification_model"]
        }

        # setting transcriber
        if self.task_config["tools_config"]["transcriber"] is not None:
            provider = "playground" if self.connected_through_dashboard else self.task_config["tools_config"]["input"][
                "provider"]
            self.task_config["tools_config"]["transcriber"]["input_queue"] = self.audio_queue
            if self.task_config["tools_config"]["transcriber"]["model"] in SUPPORTED_TRANSCRIBER_MODELS.keys():
                if self.connected_through_dashboard:
                    self.task_config["tools_config"]["transcriber"]["stream"] = False
                transcriber_class = SUPPORTED_TRANSCRIBER_MODELS.get(
                    self.task_config["tools_config"]["transcriber"]["model"])
                self.tools["transcriber"] = transcriber_class(provider, **self.task_config["tools_config"]["transcriber"])
        # setting synthesizer
        logger.info(f"Synthesizer config: {self.task_config['tools_config']['synthesizer']}")
        if self.task_config["tools_config"]["synthesizer"] is not None:
            self.synthesizer_provider = self.task_config["tools_config"]["synthesizer"].pop("provider")
            synthesizer_class = SUPPORTED_SYNTHESIZER_MODELS.get(self.synthesizer_provider)
            provider_config = self.task_config["tools_config"]["synthesizer"].pop("provider_config")
            if self.connected_through_dashboard:
                self.task_config["tools_config"]["synthesizer"]["audio_format"] = "mp3" # Hard code mp3 if we're connected through dashboard
                self.task_config["tools_config"]["synthesizer"]["stream"] = False #Hardcode stream to be False as we don't want to get blocked by a __listen_synthesizer co-routine
            self.tools["synthesizer"] = synthesizer_class(**self.task_config["tools_config"]["synthesizer"], **provider_config)
            llm_config["max_tokens"] = self.task_config["tools_config"]["synthesizer"].get('max_tokens')
            llm_config["buffer_size"] = self.task_config["tools_config"]["synthesizer"].get('buffer_size')

        # setting llm
        if self.task_config["tools_config"]["llm_agent"]["family"] in SUPPORTED_LLM_MODELS.keys():
            llm_class = SUPPORTED_LLM_MODELS.get(self.task_config["tools_config"]["llm_agent"]["family"])
            llm = llm_class(**llm_config, **kwargs)
        else:
            raise Exception(f'LLM {self.task_config["tools_config"]["llm_agent"]["family"]} not supported')

        if self.task_config["task_type"] == "conversation":
            if self.task_config["tools_config"]["llm_agent"]["agent_flow_type"] == "streaming":
                self.tools["llm_agent"] = StreamingContextualAgent(llm)
            elif self.task_config["tools_config"]["llm_agent"]["agent_flow_type"] in ("preprocessed", "formulaic"):
                preprocessed = self.task_config["tools_config"]["llm_agent"]["agent_flow_type"] == "preprocessed"
                logger.info(f"LLM TYPE {type(llm)}")
                self.tools["llm_agent"] = GraphBasedConversationAgent(llm, context_data=self.context_data,
                                                                      prompts=self.prompts, preprocessed=preprocessed)
        elif self.task_config["task_type"] == "extraction":
            logger.info("Setting up extraction agent")
            self.tools["llm_agent"] = ExtractionContextualAgent(llm, prompt=self.system_prompt)
            self.extracted_data = None
        elif self.task_config["task_type"] == "summarization":
            logger.info("Setting up summarization agent")
            self.tools["llm_agent"] = SummarizationContextualAgent(llm, prompt=self.system_prompt)
            self.summarized_data = None

        logger.info("prompt and config setup completed")
    ########################
    # LLM task
    ########################

    async def _handle_llm_output(self, next_step, text_chunk, should_bypass_synth, meta_info):
        logger.info("received text from LLM for output processing: {}".format(text_chunk))
        if next_step == "synthesizer" and not should_bypass_synth:
            task = asyncio.gather(self._synthesize(create_ws_data_packet(text_chunk, meta_info)))
            self.synthesizer_tasks.append(asyncio.ensure_future(task))
        elif self.tools["output"] is not None:
            await self.tools["output"].handle(create_ws_data_packet(text_chunk, meta_info))

    def _get_next_step(self, sequence, origin):
        try:
            return next((self.pipelines[sequence][i + 1] for i in range(len(self.pipelines[sequence]) - 1) if
                         self.pipelines[sequence][i] == origin), "output")
        except Exception as e:
            logger.error(f"Error getting next step: {e}")

    def _set_call_details(self, message):
        if self.call_sid is not None and self.stream_sid is not None and "call_sid" not in message['meta_info'] and "stream_sid" not in message['meta_info']:
            return

        if "call_sid" in message['meta_info']:
            self.call_sid = message['meta_info']["call_sid"]
        if "stream_sid" in message:
            self.stream_sid = message['meta_info']["stream_sid"]

    async def _process_followup_task(self, message, sequence, meta_info):
        message = format_messages(self.input_parameters["messages"])  # Remove the initial system prompt
        self.history.append({
            'role': 'user',
            'content': message
        })

        json_data = await self.tools["llm_agent"].generate(self.history)
        if "summary" in json_data:
            logger.info(f'Summary {json_data["summary"]}')
            self.summarized_data = json_data["summary"]
        else:
            json_data = clean_json_string(json_data)
            logger.info(f"After replacing {json_data}")
            json_data = json.loads(json_data)
            self.extracted_data = json_data
        logger.info("Done")

    async def _process_conversation_preprocessed_task(self, message, sequence, meta_info):
        if self.task_config["tools_config"]["llm_agent"]['agent_flow_type'] == "preprocessed":
            llm_response = ""
            self.history.append({
                'role': 'user',
                'content': message['data']
            })
            start_time = time.time()

            async for text_chunk in self.tools['llm_agent'].generate(self.history, stream=True, synthesize=True,
                                                                     label_flow=self.label_flow):
                if text_chunk == "<end_of_conversation>":
                    logger.info("Got end of conversation. I'm stopping now")
                    self.conversation_ended = True
                    await asyncio.sleep(5) #Make sure that the message is passed over and complete before cutting the handler
                    await self.tools["input"].stop_handler()
                    logger.info("Stopped input handler")
                    if "transcriber" in self.tools and not self.connected_through_dashboard:
                        logger.info("Stopping transcriber")
                        await self.tools["transcriber"].toggle_connection()
                        await asyncio.sleep(5)  # Making sure whatever message was passed is over
                    return
                logger.info(f"Text chunk {text_chunk}")
                if is_valid_md5(text_chunk):
                    self.synthesizer_tasks.append(asyncio.create_task(
                        self._synthesize(create_ws_data_packet(text_chunk, meta_info, is_md5_hash=True))))
                else:
                    self.synthesizer_tasks.append(asyncio.create_task(
                        self._synthesize(create_ws_data_packet(text_chunk, meta_info, is_md5_hash=False))))

    async def _process_conversation_formulaic_task(self, message, sequence, meta_info):
        self.history.append({
            'role': 'user',
            'content': message['data']
        })
        start_time = time.time()
        llm_response = ""
        logger.info("Agent flow is formulaic and hence moving smoothly")
        async for text_chunk in self.tools['llm_agent'].generate(self.history, stream=True, synthesize=True):
            if is_valid_md5(text_chunk):
                self.synthesizer_tasks.append(asyncio.create_task(
                    self._synthesize(create_ws_data_packet(text_chunk, meta_info, is_md5_hash=True))))
            else:
                # TODO Make it more modular
                llm_response += " " +text_chunk
                next_step = self._get_next_step(sequence, "llm")
                if next_step == "synthesizer":
                    task = asyncio.gather(self._synthesize(create_ws_data_packet(text_chunk, meta_info)))
                    self.synthesizer_tasks.append(asyncio.ensure_future(task))
                else:
                    logger.info(f"Sending output text {sequence}")
                    await self.tools["output"].handle(create_ws_data_packet(text_chunk, meta_info))
                    self.synthesizer_tasks.append(asyncio.create_task(
                        self._synthesize(create_ws_data_packet(text_chunk, meta_info, is_md5_hash=False))))

    async def _process_conversation_task(self, message, sequence, meta_info):
        next_step = None
        logger.info("agent flow is not preprocessed")
        llm_response = ""
        self.history.append({
            'role': 'user',
            'content': message['data']
        })
        start_time = time.time()
        should_bypass_synth = 'bypass_synth' in meta_info and meta_info['bypass_synth'] == True
        next_step = self._get_next_step(sequence, "llm")
        self.curr_sequence_id +=1
        meta_info["sequence_id"] = self.curr_sequence_id
        cache_response =  self.cache.get(get_md5_hash(message['data'])) if self.cache is not None else None
        
        if cache_response is not None:
            logger.info("It was a cache hit and hence simply returning")
            await self._handle_llm_output(next_step, cache_response, should_bypass_synth, meta_info)
        else:
            async for llm_message in self.tools['llm_agent'].generate(self.history, synthesize=True):
                text_chunk, end_of_llm_stream = llm_message
                logger.info(f"###### time to get the first chunk {time.time() - start_time} {text_chunk}")
                llm_response += " " + text_chunk
                if end_of_llm_stream:
                    meta_info["end_of_llm_stream"] = True
                await self._handle_llm_output(next_step, text_chunk, should_bypass_synth, meta_info)

            # if not self.stream:
            #     meta_info["end_of_llm_stream"]=  True
            #     await self._handle_llm_output(next_step, llm_response, should_bypass_synth, meta_info)

            #add to cache
            # if self.cache is not None:
            #     self.cache.set(get_md5_hash(message['data']), llm_response)

        if self.current_request_id in self.llm_rejected_request_ids:
            logger.info("User spoke while LLM was generating response")
        else:
            self.history.append({"role": "assistant", "content": llm_response})

            # TODO : Write a better check for completion prompt 
            #answer = await self.tools["llm_agent"].check_for_completion(self.history)
            answer = False
            if answer:
                logger.info("Got end of conversation. I'm stopping now")
                self.conversation_ended = True
                self.ended_by_assistant = True
                await self.tools["input"].stop_handler()
                logger.info("Stopped input handler")
                if "transcriber" in self.tools and not self.connected_through_dashboard:
                    logger.info("Stopping transcriber")
                    await self.tools["transcriber"].toggle_connection()
                    await asyncio.sleep(5)  # Making sure whatever message was passed is over
                return

            self.llm_processed_request_ids.add(self.current_request_id)
            llm_response = ""


    def _extract_sequence_and_meta(self, message):
        sequence, meta_info = None, None
        if isinstance(message, dict) and "meta_info" in message:
            self._set_call_details(message)
            sequence = message["meta_info"]["sequence"]
            meta_info = message["meta_info"]
        return sequence, meta_info

    def _is_extraction_task(self):
        return self.task_config["task_type"] == "extraction"

    def _is_summarization_task(self):
        return self.task_config["task_type"] == "summarization"

    def _is_conversation_task(self):
        return self.task_config["task_type"] == "conversation"

    def _is_preprocessed_flow(self):
        return self.task_config["tools_config"]["llm_agent"]['agent_flow_type'] == "preprocessed"

    def _is_formulaic_flow(self):
        return self.task_config["tools_config"]["llm_agent"]['agent_flow_type'] == "formulaic"

    # This is used only in the case it's a text based chatbot
    async def _listen_llm_input_queue(self):
        logger.info(
            f"Starting listening to LLM queue as either Connected to dashboard = {self.connected_through_dashboard} or  it's a textual chat agent {self.textual_chat_agent}")
        while True:
            try:
                ws_data_packet = await self.queues["llm"].get()
                logger.info(f"ws_data_packet {ws_data_packet}")
                bos_packet = create_ws_data_packet("<beginning_of_stream>", ws_data_packet['meta_info'])
                await self.tools["output"].handle(bos_packet)
                await self._run_llm_task(
                    ws_data_packet)  # In case s3 is down and it's an audio processing job, this might produce blank message on the frontend of playground.
                eos_packet = create_ws_data_packet("<end_of_stream>", ws_data_packet['meta_info'])
                await self.tools["output"].handle(eos_packet)

            except Exception as e:
                traceback.print_exc()
                logger.error(f"Something went wrong with LLM queue {e}")
                break

    async def _run_llm_task(self, message):
        logger.info("running llm based agent")
        sequence, meta_info = self._extract_sequence_and_meta(message)

        try:
            if self._is_extraction_task() or self._is_summarization_task():
                await self._process_followup_task(message, sequence, meta_info)
            elif self._is_conversation_task():
                if self._is_preprocessed_flow():
                    await self._process_conversation_preprocessed_task(message, sequence, meta_info)

                elif self._is_formulaic_flow():
                    await self._process_conversation_formulaic_task(message, sequence, meta_info)
                else:
                    await self._process_conversation_task(message, sequence, meta_info)
            else:
                logger.error("unsupported task type: {}".format(self.task_config["task_type"]))
            self.llm_task = None
        except Exception as e:
            traceback.print_exc()
            logger.error(f"Something went wrong in llm: {e}")

    async def process_transcriber_request(self, meta_info):
        if not self.current_request_id or self.current_request_id != meta_info["request_id"]:
            self.previous_request_id, self.current_request_id = self.current_request_id, meta_info["request_id"]

        sequence = meta_info["sequence"]

        # check if previous request id is not in transmitted request id
        if self.previous_request_id is None:
            is_first_message = True
        elif self.previous_request_id not in self.llm_processed_request_ids:
            self.llm_rejected_request_ids.add(self.previous_request_id)
        else:
            skip_append_to_data = False
        return sequence

    async def process_interruption(self):
        logger.info("Handling interruption")
        self.sequence_ids = set() #Remove all the sequence ids so subsequent won't be processed
        await self.tools["output"].handle_interruption()
        
        if self.llm_task is not None:
            self.llm_task.cancel()
            self.llm_task = None
            self.was_long_pause = True
        # if len(self.synthesizer_tasks) > 0:
        #     for synth_task in self.synthesizer_tasks:
        #         synth_task.cancel()
        #     self.synthesizer_tasks = []
        

    ########################
    # Transcriber task
    ########################

    async def _handle_transcriber_output(self, next_task, transcriber_message, meta_info):
        if next_task == "llm":
            meta_info["origin"] = "transcriber"
            self.llm_task = asyncio.create_task(
                self._run_llm_task(create_ws_data_packet(transcriber_message, meta_info)))
        elif next_task == "synthesizer":
            self.synthesizer_tasks.append(asyncio.create_task(
                self._synthesize(create_ws_data_packet(transcriber_message, meta_info))))
        else:
            logger.info(f"Need to separate out output task")

    async def _listen_transcriber(self):
        transcriber_message = ""
        logger.info(f"Starting transcriber task")
        try:
            if self.stream:
                async for message in self.tools["transcriber"].transcribe():
                    if message['data'] == "transcriber_connection_closed":
                        self.transcriber_duration += message['meta_info']["transcriber_duration"]
                        logger.info("transcriber connection closed")
                        return

                    self._set_call_details(message)
                    meta_info = message["meta_info"]
                    sequence = await self.process_transcriber_request(meta_info)

                    if message['data'] == "TRANSCRIBER_BEGIN":
                        logger.info("starting transcriber stream")
                        start_time = time.time()
                        await self.process_interruption()
                        continue
                    elif message['data'] == "TRANSCRIBER_END":
                        logger.info("transcriber stream and preparing the next step")
                        next_task = self._get_next_step(sequence, "transcriber")
                        logger.info(f'got the next task {next_task}')
                        if self.was_long_pause:
                            logger.info(
                                f"Seems like there was a long pause {self.history[-1]['content']} , {transcriber_message}")
                            message = self.history[-1]['content'] + " " + transcriber_message
                            self.history = self.history[:-1]
                            self.was_long_pause = False

                        logger.info(f'invoking next_task {next_task} with transcriber_message: {transcriber_message}')
                        await self._handle_transcriber_output(next_task, transcriber_message, meta_info)
                        transcriber_message = ""
                        continue
                    else:
                        logger.info("processed text from transcriber: {}".format(message['data']))
                        transcriber_message += message['data']
            else:
                logger.info("Not a streaming conversation. Hence getting a full blown transcript")
                async for message in self.tools["transcriber"].transcribe():
                    logger.info(f"message from transcriber {message}")
                    sequence = message["meta_info"]["sequence"]
                    next_task = self._get_next_step(sequence, "transcriber")
                    self.transcriber_duration += message["meta_info"]["transcriber_duration"] if "transcriber_duration" in message["meta_info"] else 0
                    await self._handle_transcriber_output(next_task, message['data'], message["meta_info"])

        except Exception as e:
            traceback.print_exc()
            logger.error(f"Error in transcriber {e}")
    

    async def __listen_synthesizer(self):
        try:
            if self.stream and self.synthesizer_provider != "polly":
                logger.info("Opening websocket connection to synthesizer")
                await self.tools["synthesizer"].open_connection()
            audio_bytes = b""
            while True:
                logger.info("Listening to synthesizer")
                async for message in self.tools["synthesizer"].generate():
                    if not self.conversation_ended and message["meta_info"]["sequence_id"] in self.sequence_ids:
                        logger.info(f"{message['meta_info']['sequence_id'] } is in sequence ids  {self.sequence_ids} and hence removing the sequence ids ")
                        if self.stream:
                            await self.tools["output"].handle(message)
                        else:
                            audio_bytes += message['data']
                    else:
                        logger.info(f"{message['meta_info']['sequence_id']} is not in sequence ids  {self.sequence_ids} and hence not sending to output")
                    if "end_of_synthesizer_stream" in message["meta_info"] and message["meta_info"]["end_of_synthesizer_stream"]:
                        logger.info(f"Got End of stream and hence removing from sequence ids {self.sequence_ids}  {message['meta_info']['sequence_id']}")
                        self.sequence_ids.remove(message["meta_info"]["sequence_id"])
                        if not self.stream:
                            message['data'] = audio_bytes
                            await self.tools["output"].handle(message)
                            audio_bytes = b""
                await asyncio.sleep(0.5)

        except Exception as e:
            traceback.print_exc()
            logger.error(f"Error in synthesizer {e}")

    async def _synthesize(self, message):
        meta_info = message["meta_info"]
        text = message["data"]
        meta_info["type"] = "audio"
        try:
            if meta_info["is_md5_hash"]:
                logger.info('sending preprocessed audio response to {}'.format(
                    self.task_config["tools_config"]["output"]["provider"]))
                
                #TODO: Either load IVR audio into memory before call or user s3 iter_cunks
                # This will help with interruption in IVR
                if self.connected_through_dashboard or self.task_config['tools_config']['output'] == "default":
                    audio_chunk = await get_raw_audio_bytes_from_base64(self.assistant_name, text,
                                                                    self.task_config["tools_config"]["output"][
                                                                        "format"], local=self.is_local,
                                                                    assistant_id=self.assistant_id)
                    await self.tools["output"].handle(create_ws_data_packet(audio_chunk, meta_info))
                else:
                    audio_chunk = await get_raw_audio_bytes_from_base64(self.assistant_name, text,
                                                                    'pcm', local=self.is_local,
                                                                    assistant_id=self.assistant_id)
                    #await self.tools["output"].handle(create_ws_data_packet(audio_chunk, meta_info))
                    for chunk in  yield_chunks_from_memory(audio_chunk, chunk_size=16384):
                        await self.tools["output"].handle(create_ws_data_packet(chunk, meta_info))
            elif self.synthesizer_provider in SUPPORTED_SYNTHESIZER_MODELS.keys():
                self.sequence_ids.add(meta_info["sequence_id"])
                logger.info(f"After adding into sequence id {self.sequence_ids}")
                logger.info('sending text to {} for generation: {} '.format(self.synthesizer_provider, text))
                self.synthesizer_characters += len(text)
                await self.tools["synthesizer"].push(message)
            else:
                logger.info("other synthesizer models not supported yet")
        except Exception as e:
            logger.error(f"Error in synthesizer: {e}")

    async def run(self):
        """
        Run will start a listener that will continuously listen to the websocket
        - If type is "audio": it'll pass it to transcriber
            - Transcriber will pass it deepgram
            - Deepgram will respond
    
        """
        try:
            if self.task_id == 0:
                # Create transcriber and synthesizer tasks
                logger.info("starting task_id {}".format(self.task_id))
                tasks = [asyncio.create_task(self.tools['input'].handle())]
                if "transcriber" in self.tools:
                    tasks.append(asyncio.create_task(self._listen_transcriber()))

                if self.connected_through_dashboard and self.task_config['task_type'] == "conversation":
                    logger.info(
                        "Since it's connected through dashboard, I'll run listen_llm_tas too in case user wants to simply text")
                    self.llm_queue_task = asyncio.create_task(self._listen_llm_input_queue())
                
                if "synthesizer" in self.tools and self._is_conversation_task():
                    logger.info("Starting synthesizer task")
                    try:
                        self.synthesizer_task = asyncio.create_task(self.__listen_synthesizer())
                    except asyncio.CancelledError as e:
                        logger.error(f'Synth task got cancelled {e}')
                        traceback.print_exc()                    
                try:
                    await asyncio.gather(*tasks)
                except asyncio.CancelledError as e:
                    logger.error(f'task got cancelled {e}')
                    traceback.print_exc()
                except Exception as e:
                    traceback.print_exc()
                    logger.error(f"Error: {e}")

                logger.info("Conversation completed")
            else:
                # Run agent followup tasks
                try:
                    await self._run_llm_task(self.input_parameters)
                except Exception as e:
                    logger.error(f"Could not do llm call: {e}")
                    raise Exception(e)

        except asyncio.CancelledError as e:
            # Cancel all tasks on cancel
            traceback.print_exc()
            self.handle_cancellation(f"Websocket got cancelled {self.task_id}")

        except Exception as e:
            # Cancel all tasks on error
            self.handle_cancellation(f"Exception occurred {e}")
            raise Exception(e)

        finally:
            # Construct output
            if "synthesizer" in self.tools and self.synthesizer_task is not None:
                self.synthesizer_task.cancel()
            if self.task_id == 0:
                output = {"messages": self.history, "conversation_time": time.time() - self.start_time,
                          "label_flow": self.label_flow, "call_sid": self.call_sid, "stream_sid": self.stream_sid,
                          "transcriber_duration": self.transcriber_duration,
                          "synthesizer_characters": self.synthesizer_characters, "ended_by_assistant": self.ended_by_assistant}
            else:
                output = self.input_parameters
                if self.task_config["task_type"] == "extraction":
                    output = { "extracted_data" : self.extracted_data, "task_type": "extraction"}
                elif self.task_config["task_type"] == "summarization":
                    output = {"summary" : self.summarized_data, "task_type": "summarization"}

            return output

    def handle_cancellation(self, message):
        try:
            # Cancel all tasks on cancellation
            tasks = [t for t in asyncio.all_tasks() if t is not asyncio.current_task()]
            if "synthesizer" in self.tools and self.synthesizer_task:
                self.synthesizer_task.cancel()
            logger.info(f"tasks {len(tasks)}")
            for task in tasks:
                logger.info(f"Cancelling task {task.get_name()}")
                task.cancel()
            logger.info(message)
        except Exception as e:
            traceback.print_exc()
            logger.info(e)<|MERGE_RESOLUTION|>--- conflicted
+++ resolved
@@ -15,14 +15,11 @@
 
 class TaskManager(BaseManager):
     def __init__(self, assistant_name, task_id, task, ws, input_parameters=None, context_data=None,
-<<<<<<< HEAD
                  assistant_id=None, run_id=None, connected_through_dashboard=False, 
                  cache =  None, input_queue = None, output_queue = None, **kwargs):
-=======
                  assistant_id=None, run_id=None, conversation_history = None, 
                  connected_through_dashboard=False, cache =  None, 
-                 input_queue = None, output_queue = None):
->>>>>>> 12493992
+                 input_queue = None, output_queue = None, **kwargs):
         super().__init__()
         logger.info(f"doing task {task}")
         self.task_id = task_id
