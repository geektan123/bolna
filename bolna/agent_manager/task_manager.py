import asyncio
from collections import defaultdict
import math
import os
import random
import traceback
import time
import json
import uuid
import copy
from datetime import datetime

from bolna.constants import ACCIDENTAL_INTERRUPTION_PHRASES, FILLER_DICT
from bolna.memory.cache.vector_cache import VectorCache
from .base_manager import BaseManager
from bolna.agent_types import *
from bolna.providers import *
from bolna.prompts import *
from bolna.helpers.utils import calculate_audio_duration, create_ws_data_packet, get_file_names_in_directory, get_raw_audio_bytes, is_valid_md5, \
    get_required_input_types, format_messages, get_prompt_responses, resample, save_audio_file_to_s3, update_prompt_with_context, get_md5_hash, clean_json_string, wav_bytes_to_pcm, convert_to_request_log, yield_chunks_from_memory
from bolna.helpers.logger_config import configure_logger
from semantic_router import Route
from semantic_router.layer import RouteLayer
from semantic_router.encoders import FastEmbedEncoder

asyncio.get_event_loop().set_debug(True)
logger = configure_logger(__name__)


class TaskManager(BaseManager):
    def __init__(self, assistant_name, task_id, task, ws, input_parameters=None, context_data=None,
                 assistant_id=None, turn_based_conversation=False, cache=None,
                 input_queue=None, conversation_history=None, output_queue=None, yield_chunks=True, **kwargs):
        super().__init__()
        # Latency and logging 
        self.latency_dict = defaultdict(dict)
        self.kwargs = kwargs
        #Setup Latency part
        self.llm_latencies = []
        self.synthesizer_latencies = []
        self.transcriber_latencies = []
        self.average_llm_latency = 0.0
        self.average_synthesizer_latency = 0.0
        self.average_transcriber_latency = 0.0
        # self.start_time_overall_latency = 0.0
        logger.info(f"API TOOLS IN TOOLS CONFIG {task['tools_config'].get('api_tools')}")
        if task['tools_config'].get('api_tools', None) is not None:
            logger.info(f"API TOOLS is present {task['tools_config']['api_tools']}")
            self.kwargs['api_tools'] = task['tools_config']['api_tools']

        logger.info(f"doing task {task}")
        self.task_id = task_id
        self.assistant_name = assistant_name
        self.tools = {}
        self.websocket = ws
        self.task_config = task
        self.context_data = context_data
        self.turn_based_conversation = turn_based_conversation
        self.enforce_streaming = kwargs.get("enforce_streaming", False)
        self.callee_silent = True
        self.yield_chunks = yield_chunks
        # Set up communication queues between processes
        self.audio_queue = asyncio.Queue()
        self.llm_queue = asyncio.Queue()
        self.synthesizer_queue = asyncio.Queue()
        self.transcriber_output_queue = asyncio.Queue()
        self.queues = {
            "transcriber": self.audio_queue,
            "llm": self.llm_queue,
            "synthesizer": self.synthesizer_queue
        }
        self.pipelines = task['toolchain']['pipelines']
        self.textual_chat_agent = False
        if task['toolchain']['pipelines'][0] == "llm" and task["tools_config"]["llm_agent"][
            "agent_task"] == "conversation":
            self.textual_chat_agent = False

        # Assistant persistance stuff
        self.assistant_id = assistant_id
        self.run_id = kwargs.get("run_id", "1234#0")
        logger.info(f"Run id {self.run_id}")
        self.mark_set = set()
        
        self.conversation_ended = False

        # Prompts
        self.prompts, self.system_prompt = {}, {}
        self.input_parameters = input_parameters
        
        # Recording
        self.should_record = False
        self.conversation_recording= {
            "input": {
                'data': b'',
                'started': time.time()
            },
            "output": [],
            "metadata": {
                "started": 0
            }
        }
        #IO HANDLERS
        if task_id == 0:
            self.default_io = self.task_config["tools_config"]["output"]["provider"] == 'default'
            logger.info(f"Connected via websocket")
            self.should_record = self.task_config["tools_config"]["output"]["provider"] == 'default' and self.enforce_streaming #In this case, this is a websocket connection and we should record 
            self.__setup_input_handlers(turn_based_conversation, input_queue, self.should_record)
        self.__setup_output_handlers(turn_based_conversation, output_queue)

        # Agent stuff
        # Need to maintain current conversation history and overall persona/history kinda thing. 
        # Soon we will maintain a separate history for this 
        self.history = [] if conversation_history is None else conversation_history 
        self.interim_history = copy.deepcopy(self.history.copy())
        logger.info(f'History {self.history}')
        self.label_flow = []

        # Setup IO SERVICE, TRANSCRIBER, LLM, SYNTHESIZER
        self.llm_task = None
        self.synthesizer_tasks = []
        self.synthesizer_task = None

        # state of conversation
        self.current_request_id = None
        self.previous_request_id = None
        self.llm_rejected_request_ids = set()
        self.llm_processed_request_ids = set()
        self.was_long_pause = False
        self.buffers = []
        self.should_respond = False
        self.last_response_time = time.time()
        self.is_an_ivr_call = self._is_conversation_task() and self._is_preprocessed_flow() and not self.turn_based_conversation
        self.consider_next_transcript_after = time.time()
        self.duration_to_prevent_accidental_interruption = 3 if self.is_an_ivr_call else 0
        self.callee_speaking = False
        self.callee_speaking_start_time = -1
        self.llm_response_generated = False
        # Call conversations
        self.call_sid = None
        self.stream_sid = None

        # metering
        self.transcriber_duration = 0
        self.synthesizer_characters = 0
        self.ended_by_assistant = False
        self.start_time = time.time()
        

        #Tasks
        self.extracted_data = None
        self.summarized_data = None
        logger.info(f"TASK CONFIG {self.task_config['tools_config'] }")
        self.stream = (self.task_config["tools_config"]['synthesizer'] is not None and self.task_config["tools_config"]["synthesizer"]["stream"]) and (self.enforce_streaming or not self.turn_based_conversation)
        #self.stream = not turn_based_conversation #Currently we are allowing only realtime conversation based usecases. Hence it'll always be true unless connected through dashboard
        self.is_local = False
        llm_config = None
        if self.task_config["tools_config"]["llm_agent"] is not None:
            llm_config = {
                "model": self.task_config["tools_config"]["llm_agent"]["model"],
                "max_tokens": self.task_config["tools_config"]["llm_agent"]["max_tokens"],
                "provider": self.task_config["tools_config"]["llm_agent"]["provider"]
            }
        
        # Output stuff
        self.output_task = None
        self.buffered_output_queue = asyncio.Queue()

        # Memory
        self.cache = cache
        logger.info("task initialization completed")

        # Sequence id for interruption
        self.curr_sequence_id = 0
        self.sequence_ids = {-1} #-1 is used for data that needs to be passed and is developed by task manager like backchannleing etc.
        
        # setting transcriber
        self.__setup_transcriber()
        # setting synthesizer
        self.__setup_synthesizer(llm_config)
        # setting llm
        llm = self.__setup_llm(llm_config)
        #Setup tasks
        self.__setup_tasks(llm)
        
        #setup request logs
        self.request_logs = []
        self.hangup_task = None

        if task_id == 0:
<<<<<<< HEAD
            self.background_check_task = None

=======
            self.hangup_task = None
>>>>>>> 3ceb2a3c
            self.output_chunk_size = 16384 if self.sampling_rate == 24000 else 4096 #0.5 second chunk size for calls
            # For nitro
            self.nitro = True 
            conversation_config = task.get("task_config", {})
            logger.info(f"Conversation config {conversation_config}")
            self.kwargs["process_interim_results"] = "true" if conversation_config.get("optimize_latency", False) is True else "false"
            logger.info(f"Processing interim results {self.kwargs['process_interim_results'] }")
            # Routes
            self.routes = task['tools_config']['llm_agent'].get("routes", None)
            self.route_layer = None
            if self.routes:
                start_time = time.time()
                routes_meta = self.kwargs.get('routes', None)
                if self.kwargs['routes']:
                    self.route_encoder = routes_meta["route_encoder"]
                    self.vector_caches = routes_meta["vector_caches"]
                    self.route_responses_dict = routes_meta["route_responses_dict"]
                    self.route_layer = routes_meta["route_layer"]
                    logger.info(f"Time to setup routes from warrmed up cache {time.time() - start_time}")
                else:
                    self.__setup_routes(self.routes)
                    logger.info(f"Time to setup routes {time.time() - start_time}")

            

        # for long pauses and rushing
            if conversation_config is not None:
                self.minimum_wait_duration = self.task_config["tools_config"]["transcriber"]["endpointing"]
                logger.info(f"minimum wait duration {self.minimum_wait_duration}")
                self.last_spoken_timestamp = time.time() * 1000
                self.incremental_delay = conversation_config.get("incremental_delay", 100)
                logger.info(f"incremental_delay - {self.incremental_delay}")
                self.required_delay_before_speaking = max(self.minimum_wait_duration - self.incremental_delay, 0)  #Everytime we get a message we increase it by 100 miliseconds 
                self.time_since_first_interim_result  = -1

                #Cut conversation
                self.hang_conversation_after = conversation_config.get("hangup_after_silence", 10)
                self.check_if_user_is_still_there = 5
                logger.info(f"hangup_after_silence {self.hang_conversation_after}")
                self.last_transmitted_timesatamp = 0
                self.let_remaining_audio_pass_through = False #Will be used to let remaining audio pass through in case of utterenceEnd event and there's still audio left to be sent
                self.use_llm_to_determine_hangup = conversation_config.get("hangup_after_LLMCall", False)
<<<<<<< HEAD
=======
                
>>>>>>> 3ceb2a3c
                self.check_for_completion_prompt = conversation_config.get("call_cancellation_prompt", None)
                if self.check_for_completion_prompt is not None:
                    completion_json_format = {"answer": "A simple Yes or No based on if you should cut the phone or not"}
                    self.check_for_completion_prompt = f"{self.check_for_completion_prompt}\nYour response should be in the following json format\n{completion_json_format}"
                self.check_for_completion_llm = os.getenv("CHECK_FOR_COMPLETION_LLM")
                self.time_since_last_spoken_human_word = 0 

                #Handling accidental interruption
                self.number_of_words_for_interruption = conversation_config.get("number_of_words_for_interruption", 3)
                self.asked_if_user_is_still_there = False #Used to make sure that if user's phrase qualifies as acciedental interruption, we don't break the conversation loop
                self.first_message_passed = True if self.task_config["tools_config"]["output"]["provider"] == 'default' else False
                self.started_transmitting_audio = False
                self.accidental_interruption_phrases = set(ACCIDENTAL_INTERRUPTION_PHRASES)
                #self.interruption_backoff_period = 1000 #conversation_config.get("interruption_backoff_period", 300) #this is the amount of time output loop will sleep before sending next audio
                self.use_llm_for_hanging_up = conversation_config.get("hangup_after_LLMCall", False)
                self.allow_extra_sleep = False #It'll help us to back off as soon as we hear interruption for a while

                #Backchanneling
                self.should_backchannel = conversation_config.get("backchanneling", False)
                self.backchanneling_task = None
                self.backchanneling_start_delay = conversation_config.get("backchanneling_start_delay", 5)
                self.backchanneling_message_gap = conversation_config.get("backchanneling_message_gap", 2) #Amount of duration co routine will sleep
                if self.should_backchannel and not turn_based_conversation and task_id == 0:
                    logger.info(f"Should backchannel")
                    self.backchanneling_audios = f'{kwargs.get("backchanneling_audio_location", os.getenv("BACKCHANNELING_PRESETS_DIR"))}/{self.synthesizer_voice.lower()}'
                    #self.num_files = list_number_of_wav_files_in_directory(self.backchanneling_audios)
                    try:
                        self.filenames = get_file_names_in_directory(self.backchanneling_audios)
                        logger.info(f"Backchanneling audio location {self.backchanneling_audios}")
                    except Exception as e:
                        logger.info(f"Something went wrong an putting should backchannel to false")
                        self.should_backchannel = False
                else:
                    logger.info(f"Not setting up backchanneling")
                    self.backchanneling_audio_map = []
                # Agent welcome message
                if "agent_welcome_message" in self.kwargs:
                    logger.info(f"Agent welcome message present {self.kwargs['agent_welcome_message']}")
                    self.first_message_task = None
                    self.transcriber_message = ''
                
                # Ambient noise
                self.ambient_noise = conversation_config.get("ambient_noise", False)
                self.ambient_noise_task = None
                if self.ambient_noise:
                    logger.info(f"Ambient noise is True {self.ambient_noise}")
                    self.soundtrack = f"{conversation_config.get('ambient_noise_track', 'convention_hall')}.wav"
            
            # Classifier for filler
            self.use_fillers = conversation_config.get("use_fillers", False)
            if self.use_fillers:
                self.filler_classifier = kwargs.get("classifier", None)
                if self.filler_classifier is None:
                    logger.info("Not using fillers to decrease latency")
                else:
                    self.filler_preset_directory = f"{os.getenv('FILLERS_PRESETS_DIR')}/{self.synthesizer_voice.lower()}"

    def __setup_routes(self, routes):
        embedding_model = routes.get("embedding_model", os.getenv("ROUTE_EMBEDDING_MODEL"))
        self.route_encoder = FastEmbedEncoder(name=embedding_model)

        routes_list = []
        self.vector_caches = {}
        self.route_responses_dict = {}
        for route in routes['routes']:
            logger.info(f"Setting up route {route}")
            utterances = route['utterances']
            r = Route(
                name = route['route_name'],
                utterances= utterances,
                score_threshold = route['score_threshold']
            )
            utterance_response_dict = {}
            if type(route['response']) is list and len(route['response']) == len(route['utterances']):
                for i, utterance in enumerate(utterances):
                    utterance_response_dict[utterance] =  route['response'][i]
                self.route_responses_dict[route['route_name']] = utterance_response_dict
            elif type(route['response']) is str:
                self.route_responses_dict[route['route_name']] = route['response']
            else:
                raise Exception("Invalid number of responses for the responses array")

                
            routes_list.append(r)
            
            if type(route['response']) is list:
                logger.info(f"Setting up vector cache for {route} and embedding model {embedding_model}")
                vector_cache = VectorCache(embedding_model = embedding_model)
                vector_cache.set(utterances)
                self.vector_caches[route['route_name']] = vector_cache
            
        self.route_layer = RouteLayer(encoder=self.route_encoder, routes=routes_list)
        logger.info("Routes are set")

    def __setup_output_handlers(self, turn_based_conversation, output_queue):
        output_kwargs = {"websocket": self.websocket}  
        
        if self.task_config["tools_config"]["output"] is None:
            logger.info("Not setting up any output handler as it is none")
        elif self.task_config["tools_config"]["output"]["provider"] in SUPPORTED_OUTPUT_HANDLERS.keys():
            if turn_based_conversation:
                logger.info("Connected through dashboard and hence using default output handler")
                output_handler_class = SUPPORTED_OUTPUT_HANDLERS.get("default")
                output_kwargs['queue'] = output_queue
                self.sampling_rate = 24000
            else:
                output_handler_class = SUPPORTED_OUTPUT_HANDLERS.get(self.task_config["tools_config"]["output"]["provider"])
            
                if self.task_config["tools_config"]["output"]["provider"] in SUPPORTED_OUTPUT_TELEPHONY_HANDLERS.keys():
                    output_kwargs['mark_set'] = self.mark_set
                    logger.info(f"Making sure that the sampling rate for output handler is 8000")
                    self.task_config['tools_config']['synthesizer']['provider_config']['sampling_rate'] = 8000
                    #self.task_config['tools_config']['synthesizer']['audio_format'] = 'pcm'
                else:
                    self.task_config['tools_config']['synthesizer']['provider_config']['sampling_rate'] = 24000
                    output_kwargs['queue'] = output_queue
                self.sampling_rate = self.task_config['tools_config']['synthesizer']['provider_config']['sampling_rate']

            self.tools["output"] = output_handler_class(**output_kwargs)
        else:
            raise "Other input handlers not supported yet"

    def __setup_input_handlers(self, turn_based_conversation, input_queue, should_record):
        if self.task_config["tools_config"]["input"]["provider"] in SUPPORTED_INPUT_HANDLERS.keys():
            logger.info(f"Connected through dashboard {turn_based_conversation}")
            input_kwargs = {"queues": self.queues,
                            "websocket": self.websocket,
                            "input_types": get_required_input_types(self.task_config),
                            "mark_set": self.mark_set,
                            "turn_based_conversation": self.turn_based_conversation}
            if should_record:
                input_kwargs['conversation_recording'] = self.conversation_recording

            if turn_based_conversation:
                logger.info("Connected through dashboard and hence using default input handler")
                # If connected through dashboard get basic dashboard class
                input_handler_class = SUPPORTED_INPUT_HANDLERS.get("default")
                input_kwargs['queue'] = input_queue
            else:
                input_handler_class = SUPPORTED_INPUT_HANDLERS.get(
                    self.task_config["tools_config"]["input"]["provider"])

                if self.task_config['tools_config']['input']['provider'] == 'default':
                    input_kwargs['queue'] = input_queue
            self.tools["input"] = input_handler_class(**input_kwargs)
        else:
            raise "Other input handlers not supported yet"

    def __setup_transcriber(self):
        if self.task_config["tools_config"]["transcriber"] is not None:
            logger.info("Setting up transcriber")
            provider = "playground" if self.turn_based_conversation else self.task_config["tools_config"]["input"][
                "provider"]
            self.task_config["tools_config"]["transcriber"]["input_queue"] = self.audio_queue
            self.task_config['tools_config']["transcriber"]["output_queue"] = self.transcriber_output_queue
            if self.task_config["tools_config"]["transcriber"]["model"] in SUPPORTED_TRANSCRIBER_MODELS.keys():
                if self.turn_based_conversation:
                    self.task_config["tools_config"]["transcriber"]["stream"] = True if self.enforce_streaming else False
                    logger.info(f'self.task_config["tools_config"]["transcriber"]["stream"] {self.task_config["tools_config"]["transcriber"]["stream"]} self.enforce_streaming {self.enforce_streaming}')
                transcriber_class = SUPPORTED_TRANSCRIBER_MODELS.get(
                    self.task_config["tools_config"]["transcriber"]["model"])
                self.tools["transcriber"] = transcriber_class(provider, **self.task_config["tools_config"]["transcriber"], **self.kwargs)

    def __setup_synthesizer(self, llm_config):
        logger.info(f"Synthesizer config: {self.task_config['tools_config']['synthesizer']}")
        if self._is_conversation_task():
            self.kwargs["use_turbo"] = self.task_config["tools_config"]["transcriber"]["language"] == "en"
        if self.task_config["tools_config"]["synthesizer"] is not None:
            if "caching" in self.task_config['tools_config']['synthesizer']:
                caching = self.task_config["tools_config"]["synthesizer"].pop("caching")
            else:
                caching = True

            self.synthesizer_provider = self.task_config["tools_config"]["synthesizer"].pop("provider")
            synthesizer_class = SUPPORTED_SYNTHESIZER_MODELS.get(self.synthesizer_provider)
            provider_config = self.task_config["tools_config"]["synthesizer"].pop("provider_config")
            self.synthesizer_voice = provider_config["voice"]
            if self.turn_based_conversation:
                self.task_config["tools_config"]["synthesizer"]["audio_format"] = "mp3" # Hard code mp3 if we're connected through dashboard
                self.task_config["tools_config"]["synthesizer"]["stream"] = True if self.enforce_streaming else False #Hardcode stream to be False as we don't want to get blocked by a __listen_synthesizer co-routine
        
            self.tools["synthesizer"] = synthesizer_class(**self.task_config["tools_config"]["synthesizer"], **provider_config, **self.kwargs, caching = caching)
            if self.task_config["tools_config"]["llm_agent"] is not None:
                llm_config["buffer_size"] = self.task_config["tools_config"]["synthesizer"].get('buffer_size')

    def __setup_llm(self, llm_config):
        if self.task_config["tools_config"]["llm_agent"] is not None:
            logger.info(f'### PROVIDER {self.task_config["tools_config"]["llm_agent"]["provider"] }')
            if self.task_config["tools_config"]["llm_agent"]["provider"] in SUPPORTED_LLM_PROVIDERS.keys():
                llm_class = SUPPORTED_LLM_PROVIDERS.get(self.task_config["tools_config"]["llm_agent"]["provider"])
                logger.info(f"LLM CONFIG {llm_config}")
                llm = llm_class(**llm_config, **self.kwargs)
                return llm
            else:
                raise Exception(f'LLM {self.task_config["tools_config"]["llm_agent"]["provider"]} not supported')

    def __setup_tasks(self, llm):
        if self.task_config["task_type"] == "conversation":
            if self.task_config["tools_config"]["llm_agent"]["agent_flow_type"] == "streaming":
                self.tools["llm_agent"] = StreamingContextualAgent(llm)
            elif self.task_config["tools_config"]["llm_agent"]["agent_flow_type"] in ("preprocessed", "formulaic"):
                preprocessed = self.task_config["tools_config"]["llm_agent"]["agent_flow_type"] == "preprocessed"
                logger.info(f"LLM TYPE {type(llm)}")
                self.tools["llm_agent"] = GraphBasedConversationAgent(llm, context_data=self.context_data,
                                                                      prompts=self.prompts, preprocessed=preprocessed)
        elif self.task_config["task_type"] == "extraction":
            logger.info("Setting up extraction agent")
            self.tools["llm_agent"] = ExtractionContextualAgent(llm, prompt=self.system_prompt)
            self.extracted_data = None
        elif self.task_config["task_type"] == "summarization":
            logger.info("Setting up summarization agent")
            self.tools["llm_agent"] = SummarizationContextualAgent(llm, prompt=self.system_prompt)
            self.summarized_data = None
        elif self.task_config["task_type"] == "webhook":

            if "webhookURL" in self.task_config["tools_config"]["api_tools"]:
              webhook_url = self.task_config["tools_config"]["api_tools"]["webhookURL"]
            else:
              webhook_url = self.task_config["tools_config"]["api_tools"]["tools_params"]["webhook"]["url"]

            logger.info(f"Webhook URL {webhook_url}")
            self.tools["webhook_agent"] = WebhookAgent(webhook_url=webhook_url)


        logger.info("prompt and config setup completed")
        
    ########################
    # Helper methods
    ########################
    async def load_prompt(self, assistant_name, task_id, local, **kwargs):
        logger.info("prompt and config setup started")
        if self.task_config["task_type"] == "webhook":
            return
        self.is_local = local
        
        if "prompt" in self.task_config["tools_config"]["llm_agent"]:
            #This will be tre when we have extraction or maybe never
            self.prompts = {
                "system_prompt": f'{self.task_config["tools_config"]["llm_agent"]["prompt"]} \n### Date\n Today\'s Date is {today}'
            }
            logger.info(f"Prompt given in llm_agent and hence storing the prompt")
        else:
            prompt_responses = kwargs.get('prompt_responses', None)
            if not prompt_responses:
                prompt_responses = await get_prompt_responses(assistant_id=self.assistant_id, local=self.is_local)
            current_task = "task_{}".format(task_id + 1)
            self.prompts = self.__prefill_prompts(self.task_config, prompt_responses.get(current_task, None), self.task_config['task_type'])
            if self.task_config["tools_config"]["llm_agent"]['agent_flow_type'] == "preprocessed":
                self.tools["llm_agent"].load_prompts_and_create_graph(self.prompts)

        if "system_prompt" in self.prompts:
            # This isn't a graph based agent
            enriched_prompt = self.prompts["system_prompt"]
            logger.info("There's a system prompt")
            if self.context_data is not None:
                enriched_prompt = update_prompt_with_context(self.prompts["system_prompt"], self.context_data)
                self.prompts["system_prompt"] = enriched_prompt

            notes = "### Note:\n"
            
            if self.use_fillers:
                notes += f"1.{FILLER_PROMPT}\n"
            
            self.system_prompt = {
                'role': "system",
                'content': f"{enriched_prompt}\n{notes}\n{DATE_PROMPT}"
            }
        else:
            self.system_prompt = {
                'role': "system",
                'content': ""
            }
        
        if len(self.system_prompt['content']) == 0:
            self.history = [] if len(self.history) == 0 else self.history
        else:
            self.history = [self.system_prompt] if len(self.history) == 0 else [self.system_prompt] + self.history

        self.interim_history = copy.deepcopy(self.history)

    def __prefill_prompts(self, task, prompt, task_type):
        if not prompt and task_type in ('extraction', 'summarization'):
            if task_type == 'extraction':
                extraction_json = task.get("tools_config").get('llm_agent').get('extraction_json')
                prompt = EXTRACTION_PROMPT.format(extraction_json)
                return {"system_prompt": prompt}
            elif task_type == 'summarization':
                return {"system_prompt": SUMMARIZATION_PROMPT}

        return prompt

    def __process_stop_words(self, text_chunk, meta_info):
         #THis is to remove stop words. Really helpful in smaller 7B models
        if "end_of_llm_stream" in meta_info and meta_info["end_of_llm_stream"] and "user" in text_chunk[-5:].lower():
            if text_chunk[-5:].lower() == "user:":
                text_chunk = text_chunk[:-5]
            elif text_chunk[-4:].lower() == "user":
                text_chunk = text_chunk[:-4]

        # index = text_chunk.find("AI")
        # if index != -1:
        #     text_chunk = text_chunk[index+2:]
        return text_chunk
    
    async def process_interruption(self):
        logger.info(f"Handling interruption sequenxce ids {self.sequence_ids}")
        await self.__cleanup_downstream_tasks()    

    async def __cleanup_downstream_tasks(self):
        logger.info(f"Cleaning up downstream task")
        start_time = time.time()
        await self.tools["output"].handle_interruption()
        self.sequence_ids = {-1} 
        
        #Stop the output loop first so that we do not transmit anything else
        if self.output_task is not None:
            logger.info(f"Cancelling output task")
            self.output_task.cancel()

        if self.llm_task is not None:
            logger.info(f"Cancelling LLM Task")
            self.llm_task.cancel()
            self.llm_task = None
        
        if self.first_message_task is not None:
            logger.info("Cancelling first message task")
            self.first_message_task.cancel()
            self.first_message_task = None

        # self.synthesizer_task.cancel()
        # self.synthesizer_task = asyncio.create_task(self.__listen_synthesizer())
        for task in self.synthesizer_tasks:
            task.cancel()
        
        self.synthesizer_tasks = []

        logger.info(f"Synth Task cancelled seconds")
        if not self.buffered_output_queue.empty():
            logger.info(f"Output queue was not empty and hence emptying it")
            self.buffered_output_queue = asyncio.Queue()
        
        #restart output task
        self.output_task = asyncio.create_task(self.__process_output_loop())
        self.started_transmitting_audio = False #Since we're interrupting we need to stop transmitting as well
        logger.info(f"Cleaning up downstream tasks sequenxce ids {self.sequence_ids}. Time taken to send a clear message {time.time() - start_time}")

    def __get_updated_meta_info(self, meta_info = None):
        #This is used in case there's silence from callee's side
        if meta_info is None:
            meta_info = self.tools["transcriber"].get_meta_info()
            logger.info(f"Metainfo {meta_info}")
        meta_info_copy = meta_info.copy()
        self.curr_sequence_id +=1
        meta_info_copy["sequence_id"] = self.curr_sequence_id
        self.sequence_ids.add(meta_info_copy["sequence_id"])
        return meta_info_copy
    
    def _extract_sequence_and_meta(self, message):
        sequence, meta_info = None, None
        if isinstance(message, dict) and "meta_info" in message:
            self._set_call_details(message)
            sequence = message["meta_info"]["sequence"]
            meta_info = message["meta_info"]
        return sequence, meta_info

    def _is_extraction_task(self):
        return self.task_config["task_type"] == "extraction"

    def _is_summarization_task(self):
        return self.task_config["task_type"] == "summarization"

    def _is_conversation_task(self):
        return self.task_config["task_type"] == "conversation"

    def _is_preprocessed_flow(self):
        return self.task_config["tools_config"]["llm_agent"]['agent_flow_type'] == "preprocessed"

    def _is_formulaic_flow(self):
        return self.task_config["tools_config"]["llm_agent"]['agent_flow_type'] == "formulaic"

    def _get_next_step(self, sequence, origin):
        try:
            return next((self.pipelines[sequence][i + 1] for i in range(len(self.pipelines[sequence]) - 1) if
                         self.pipelines[sequence][i] == origin), "output")
        except Exception as e:
            logger.error(f"Error getting next step: {e}")

    def _set_call_details(self, message):
        if self.call_sid is not None and self.stream_sid is not None and "call_sid" not in message['meta_info'] and "stream_sid" not in message['meta_info']:
            return

        if "call_sid" in message['meta_info']:
            self.call_sid = message['meta_info']["call_sid"]
        if "stream_sid" in message:
            self.stream_sid = message['meta_info']["stream_sid"]

    async def _process_followup_task(self, message=None):
        logger.info(f" TASK CONFIG  {self.task_config['task_type']}")
        if self.task_config["task_type"] == "webhook":
            logger.info(f"Input patrameters {self.input_parameters}")
            logger.info(f"DOING THE POST REQUEST TO WEBHOOK {self.input_parameters['extraction_details']}")
            self.webhook_response = await self.tools["webhook_agent"].execute(self.input_parameters['extraction_details'])
            logger.info(f"Response from the server {self.webhook_response}")
        else:
            message = format_messages(self.input_parameters["messages"])  # Remove the initial system prompt
            self.history.append({
                'role': 'user',
                'content': message
            })

            today = datetime.now().strftime("%A, %B %d, %Y")
            self.history[0]['content'] += f"\n Today's Date is {today}"

            json_data = await self.tools["llm_agent"].generate(self.history)
            if self.task_config["task_type"] == "summarization":
                logger.info(f'Summary {json_data["summary"]}')
                self.summarized_data = json_data["summary"]
                logger.info(f"self.summarize {self.summarized_data}")
            else:
                json_data = clean_json_string(json_data)
                logger.info(f"After replacing {json_data}")
                if type(json_data) is not dict:
                    json_data = json.loads(json_data)
                self.extracted_data = json_data
        logger.info("Done")

    async def __process_end_of_conversation(self):
        logger.info("Got end of conversation. I'm stopping now")
        self.conversation_ended = True
        self.ended_by_assistant = True
        await self.tools["input"].stop_handler()
        logger.info("Stopped input handler")
        if "transcriber" in self.tools and not self.turn_based_conversation:
            logger.info("Stopping transcriber")
            await self.tools["transcriber"].toggle_connection()
            await asyncio.sleep(5)  # Making sure whatever message was passed is over


    def __update_preprocessed_tree_node(self):
        logger.info(f"It's a preprocessed flow and hence updating current node")
        self.tools['llm_agent'].update_current_node()
    
    

    ##############################################################
    # LLM task
    ##############################################################
    async def _handle_llm_output(self, next_step, text_chunk, should_bypass_synth, meta_info, is_filler = False):

        logger.info("received text from LLM for output processing: {} which belongs to sequence id {}".format(text_chunk, meta_info['sequence_id']))
        if "request_id" not in meta_info:
            meta_info["request_id"] = str(uuid.uuid4())
        
        if not self.stream and not is_filler:
            first_buffer_latency = time.time() - meta_info["llm_start_time"]
            meta_info["llm_first_buffer_generation_latency"] = first_buffer_latency
            latency_metrics = {
                "transcriber": {
                    "latency": meta_info.get('transcriber_latency', 0),
                    "average_latency": self.average_transcriber_latency,
                },
                "llm": {
                    "first_llm_buffer_latency": meta_info.get('llm_latency', 0),
                    "average_latency": self.average_llm_latency,
                },
            }
            self.latency_dict[meta_info["request_id"]] = latency_metrics
        elif is_filler:
            logger.info(f"It's a filler message and hence adding required metadata")
            meta_info['origin'] = "classifier"
            meta_info['cached'] = True
            meta_info['local'] = True
            meta_info['message_category'] = 'filler'

        if next_step == "synthesizer" and not should_bypass_synth:
            task = asyncio.create_task(self._synthesize(create_ws_data_packet(text_chunk, meta_info)))
            self.synthesizer_tasks.append(asyncio.ensure_future(task))
        elif self.tools["output"] is not None:
            logger.info("Synthesizer not the next step and hence simply returning back")
            overall_time = time.time() - meta_info["llm_start_time"]
            self.latency_dict[meta_info["request_id"]]['overall_first_byte_latency'] = overall_time
            #self.history = copy.deepcopy(self.interim_history)
            await self.tools["output"].handle(create_ws_data_packet(text_chunk, meta_info))

    async def _process_conversation_preprocessed_task(self, message, sequence, meta_info):
        if self.task_config["tools_config"]["llm_agent"]['agent_flow_type'] == "preprocessed":
            messages = copy.deepcopy(self.history)
            messages.append({'role': 'user', 'content': message['data']})
            logger.info(f"Starting LLM Agent {messages}")
            #Expose get current classification_response method from the agent class and use it for the response log
            convert_to_request_log(message = format_messages(messages, use_system_prompt= True), meta_info= meta_info, component="llm", direction="request", model=self.task_config["tools_config"]["llm_agent"]["model"], is_cached= True, run_id= self.run_id)
            async for next_state in self.tools['llm_agent'].generate(messages, label_flow=self.label_flow):
                if next_state == "<end_of_conversation>":
                    meta_info["end_of_conversation"] = True
                    self.buffered_output_queue.put_nowait(create_ws_data_packet("<end_of_conversation>", meta_info))
                    return
                
                logger.info(f"Text chunk {next_state['text']}")
                messages.append({'role': 'assistant', 'content': next_state['text']})
                self.synthesizer_tasks.append(asyncio.create_task(
                        self._synthesize(create_ws_data_packet(next_state['audio'], meta_info, is_md5_hash=True))))
            logger.info(f"Interim history after the LLM task {messages}")
            self.llm_response_generated = True
            self.interim_history = copy.deepcopy(messages)
            if self.callee_silent:
                logger.info("When we got utterance end, maybe LLM was still generating response. So, copying into history")
                self.history = copy.deepcopy(self.interim_history)

    async def _process_conversation_formulaic_task(self, message, sequence, meta_info):
        llm_response = ""
        logger.info("Agent flow is formulaic and hence moving smoothly")
        async for text_chunk in self.tools['llm_agent'].generate(self.history):
            if is_valid_md5(text_chunk):
                self.synthesizer_tasks.append(asyncio.create_task(
                    self._synthesize(create_ws_data_packet(text_chunk, meta_info, is_md5_hash=True))))
            else:
                # TODO Make it more modular
                llm_response += " " +text_chunk
                next_step = self._get_next_step(sequence, "llm")
                if next_step == "synthesizer":
                    self.synthesizer_tasks.append(asyncio.create_task(self._synthesize(create_ws_data_packet(text_chunk, meta_info))))
                else:
                    logger.info(f"Sending output text {sequence}")
                    await self.tools["output"].handle(create_ws_data_packet(text_chunk, meta_info))
                    self.synthesizer_tasks.append(asyncio.create_task(
                        self._synthesize(create_ws_data_packet(text_chunk, meta_info, is_md5_hash=False))))

    async def __filler_classification_task(self, message):
        logger.info(f"doing the classification task")
        sequence, meta_info = self._extract_sequence_and_meta(message)
        next_step = self._get_next_step(sequence, "llm")
        start_time = time.perf_counter()
        filler_class = self.filler_classifier.classify(message['data'])
        logger.info(f"doing the classification task in {time.perf_counter() - start_time}")
        new_meta_info = copy.deepcopy(meta_info)
        self.current_filler = filler_class
        should_bypass_synth = 'bypass_synth' in meta_info and meta_info['bypass_synth'] == True
        filler = random.choice((FILLER_DICT[filler_class]))
        await self._handle_llm_output(next_step, filler, should_bypass_synth, new_meta_info, is_filler = True)

    async def _process_conversation_task(self, message, sequence, meta_info):
        next_step = None
        
        logger.info("agent flow is not preprocessed")
        llm_response = ""

        start_time = time.time()
        should_bypass_synth = 'bypass_synth' in meta_info and meta_info['bypass_synth'] == True
        next_step = self._get_next_step(sequence, "llm")        
        meta_info['llm_start_time'] = time.time()
        route = None
        if self.route_layer is not None:
            route = self.route_layer(message['data']).name
            logger.info(f"Got route name {route}")
        
        if route is not None:
            logger.info(f"It was a route hit and we've got to respond from cache hence simply returning and the route is {route}")
            # Check if for the particular route if there's a vector store
            # If not send the response else get the response from the vector store
            logger.info(f"Vector caches {self.vector_caches}")
            if route in self.vector_caches:
                logger.info(f"Route {route} has a vector cache")
                relevant_utterance = self.vector_caches[route].get(message['data'])
                cache_response = self.route_responses_dict[route][relevant_utterance]
                convert_to_request_log(message = message['data'], meta_info= meta_info, component="llm", direction="request", model=self.task_config["tools_config"]["llm_agent"]["model"], run_id= self.run_id)
                convert_to_request_log(message = message['data'], meta_info= meta_info, component="llm", direction="response", model=self.task_config["tools_config"]["llm_agent"]["model"], is_cached= True, run_id= self.run_id)
                messages = copy.deepcopy(self.history)
                messages += [{'role': 'user', 'content': message['data']},{'role': 'assistant', 'content': cache_response}]
                self.interim_history = copy.deepcopy(messages)
                self.llm_response_generated = True
                if self.callee_silent:
                    logger.info("##### When we got utterance end, maybe LLM was still generating response. So, copying into history")
                    self.history = copy.deepcopy(self.interim_history)

            else:
                logger.info(f"Route doesn't have a vector cache, and hence simply returning back a given response")
                cache_response = self.route_responses_dict[route]
            
            logger.info(f"Cached response {cache_response}")
            meta_info['cached'] = True
            meta_info["end_of_llm_stream"] = True            
                
            await self._handle_llm_output(next_step, cache_response, should_bypass_synth, meta_info)
            self.llm_processed_request_ids.add(self.current_request_id)
        else:
            messages = copy.deepcopy(self.history)
            messages.append({'role': 'user', 'content': message['data']})
            ### TODO CHECK IF THIS IS EVEN REQUIRED
            convert_to_request_log(message=format_messages(messages, use_system_prompt= True), meta_info= meta_info, component="llm", direction="request", model=self.task_config["tools_config"]["llm_agent"]["model"], run_id= self.run_id)
            
            async for llm_message in self.tools['llm_agent'].generate(messages, synthesize=True, meta_info = meta_info):
                text_chunk, end_of_llm_stream, latency = llm_message
                if latency and (len(self.llm_latencies) == 0 or self.llm_latencies[-1] != latency):
                    meta_info["llm_latency"] = latency
                    self.llm_latencies.append(latency)
                    self.average_llm_latency = sum(self.llm_latencies) / len(self.llm_latencies)
                    logger.info(f"Got llm latencies {self.llm_latencies}")
                llm_response += " " + text_chunk
                logger.info(f"Got a response from LLM {llm_response}")
                if self.stream:
                    if end_of_llm_stream:
                        meta_info["end_of_llm_stream"] = True
                    text_chunk = self.__process_stop_words(text_chunk, meta_info)
                    logger.info(f"##### O/P from LLM {text_chunk} {llm_response}")
                    await self._handle_llm_output(next_step, text_chunk, should_bypass_synth, meta_info)
                    
            if not self.stream:
                meta_info["end_of_llm_stream"] = True
                messages.append({"role": "assistant", "content": llm_response})
                self.history = copy.deepcopy(messages)
                await self._handle_llm_output(next_step, llm_response, should_bypass_synth, meta_info)
                convert_to_request_log(message = llm_response, meta_info= meta_info, component="llm", direction="response", model=self.task_config["tools_config"]["llm_agent"]["model"], run_id= self.run_id)
            else:    
                if self.current_request_id in self.llm_rejected_request_ids:
                    logger.info("##### User spoke while LLM was generating response")
                else:
                    messages.append({"role": "assistant", "content": llm_response})
                    convert_to_request_log(message=llm_response, meta_info= meta_info, component="llm", direction="response", model=self.task_config["tools_config"]["llm_agent"]["model"], run_id= self.run_id)
                    self.interim_history = copy.deepcopy(messages)
                    self.llm_response_generated = True
                    if self.callee_silent:
                        logger.info("##### When we got utterance end, maybe LLM was still generating response. So, copying into history")
                        self.history = copy.deepcopy(self.interim_history)
                    #self.__update_transcripts()

            # TODO : Write a better check for completion prompt 
            if self.use_llm_to_determine_hangup and not self.turn_based_conversation:
                answer = await self.tools["llm_agent"].check_for_completion(self.history, self.check_for_completion_prompt)
                should_hangup = answer['answer'].lower() == "yes"
                prompt = [
                        {'role': 'system', 'content': self.check_for_completion_prompt},
                        {'role': 'user', 'content': format_messages(self.history, use_system_prompt= True)}]
                logger.info(f"##### Answer from the LLM {answer}")
                convert_to_request_log(message=format_messages(prompt, use_system_prompt= True), meta_info= meta_info, component="llm", direction="request", model=self.task_config["tools_config"]["llm_agent"]["model"], run_id= self.run_id)
                convert_to_request_log(message=answer, meta_info= meta_info, component="llm", direction="response", model= self.check_for_completion_llm, run_id= self.run_id)
                
                if should_hangup:
                    await self.__process_end_of_conversation()
                    return

            self.llm_processed_request_ids.add(self.current_request_id)
            llm_response = ""
    
    async def _listen_llm_input_queue(self):
        logger.info(
            f"Starting listening to LLM queue as either Connected to dashboard = {self.turn_based_conversation} or  it's a textual chat agent {self.textual_chat_agent}")
        while True:
            try:
                ws_data_packet = await self.queues["llm"].get()
                logger.info(f"ws_data_packet {ws_data_packet}")
                meta_info = self.__get_updated_meta_info(ws_data_packet['meta_info'])
                bos_packet = create_ws_data_packet("<beginning_of_stream>", meta_info)
                await self.tools["output"].handle(bos_packet)
                # self.interim_history = self.history.copy()
                # self.history.append({'role': 'user', 'content': ws_data_packet['data']})
                await self._run_llm_task(
                    create_ws_data_packet(ws_data_packet['data'], meta_info))
                if self._is_preprocessed_flow():
                    self.__update_preprocessed_tree_node()
                eos_packet = create_ws_data_packet("<end_of_stream>", meta_info)
                await self.tools["output"].handle(eos_packet)

            except Exception as e:
                traceback.print_exc()
                logger.error(f"Something went wrong with LLM queue {e}")
                break

    async def _run_llm_task(self, message):
        sequence, meta_info = self._extract_sequence_and_meta(message)
        logger.info(f"After adding {self.curr_sequence_id} into sequence id {self.sequence_ids} for message {message}")

        try:
            if self._is_extraction_task() or self._is_summarization_task():
                await self._process_followup_task(message)
            elif self._is_conversation_task():
                if self._is_preprocessed_flow():
                    if time.time() < self.consider_next_transcript_after:
                        logger.info("Not considering transcript as we're still in cool down period")
                        await asyncio.sleep(self.consider_next_transcript_after - time.time())
                    logger.info(f"Running preprocessedf task")
                    await self._process_conversation_preprocessed_task(message, sequence, meta_info)

                elif self._is_formulaic_flow():
                    await self._process_conversation_formulaic_task(message, sequence, meta_info)
                else:
                    await self._process_conversation_task(message, sequence, meta_info)
            else:
                logger.error("unsupported task type: {}".format(self.task_config["task_type"]))
            self.llm_task = None
        except Exception as e:
            traceback.print_exc()
            logger.error(f"Something went wrong in llm: {e}")


    #################################################################
    # Transcriber task
    #################################################################
    async def process_transcriber_request(self, meta_info):
        if not self.current_request_id or self.current_request_id != meta_info["request_id"]:
            self.previous_request_id, self.current_request_id = self.current_request_id, meta_info["request_id"]

        sequence = meta_info["sequence"]

        # check if previous request id is not in transmitted request id
        if self.previous_request_id is None:
            is_first_message = True
        elif self.previous_request_id not in self.llm_processed_request_ids:
            logger.info(f"Adding previous request id to LLM rejected request if")
            self.llm_rejected_request_ids.add(self.previous_request_id)
        else:
            skip_append_to_data = False
        return sequence
    

    async def _handle_transcriber_output(self, next_task, transcriber_message, meta_info):
        convert_to_request_log(message=transcriber_message, meta_info= meta_info, model = "deepgram", run_id= self.run_id)
        if next_task == "llm":
            logger.info(f"Running llm Tasks")
            meta_info["origin"] = "transcriber"
            transcriber_package = create_ws_data_packet(transcriber_message, meta_info)
            self.llm_task = asyncio.create_task(
                self._run_llm_task(transcriber_package))
            if self.use_fillers:
                self.filler_task = asyncio.create_task(self.__filler_classification_task(transcriber_package))
            
        elif next_task == "synthesizer":
            self.synthesizer_tasks.append(asyncio.create_task(
                self._synthesize(create_ws_data_packet(transcriber_message, meta_info))))
        else:
            logger.info(f"Need to separate out output task")

    async def _listen_transcriber(self):
        transcriber_message = ""
        logger.info(f"Starting transcriber task")
        response_started = False
        num_words = 0
        try:
            while True:
                message = await self.transcriber_output_queue.get()
                logger.info(f"##### Message from the transcriber class {message}")
                if message['meta_info'] is not None and message['meta_info'].get('transcriber_latency', False):
                    self.transcriber_latencies.append(message['meta_info']['transcriber_latency'])
                    self.average_transcriber_latency = sum(self.transcriber_latencies) / len(self.transcriber_latencies)
                if message["data"].strip() == "":
                    continue
                if message['data'] == "transcriber_connection_closed":
                    self.transcriber_duration += message['meta_info']["transcriber_duration"] if message['meta_info'] is not None else 0
                    logger.info("transcriber connection closed")
                    break

                if self.stream:
                    self._set_call_details(message)
                    meta_info = message["meta_info"]
                    sequence = await self.process_transcriber_request(meta_info)
                    next_task = self._get_next_step(sequence, "transcriber")
                    num_words = 0
                    if message['data'] == "TRANSCRIBER_BEGIN":
                        response_started = False #This signifies if we've gotten the first bit of interim text for the given response or not
                        self.callee_silent = False

                    elif "speech_final" in meta_info and meta_info['speech_final'] and message['data'] != "":
                        logger.info(f"Starting the TRANSCRIBER_END TASK")
                        self.callee_speaking = False
                        self.callee_silent = True

                        if self.output_task is None:
                            logger.info(f"Output task was none and hence starting it")
                            self.output_task = asyncio.create_task(self.__process_output_loop())

                        if self._is_preprocessed_flow():
                            self.__update_preprocessed_tree_node()
                        
                        logger.info(f"INTERIM TRANSCRIPT WHEN EVERYTING IS OVER {self.interim_history}")
                        if self.llm_response_generated:
                            logger.info(f"LLM RESPONSE WAS GENERATED AND HENCE MOVING INTERIM HISTORY TO HISTORY")
                            self.history = copy.deepcopy(self.interim_history)
                        meta_info = message['meta_info']
                        transcriber_message = ""
                        self.let_remaining_audio_pass_through = True 

                        if self.nitro:
                            self.time_since_first_interim_result = -1
                            self.required_delay_before_speaking = max(self.minimum_wait_duration - self.incremental_delay, 0)
                            logger.info(f"#### Resetting time since first interim result and resetting required delay {self.required_delay_before_speaking}")
                        
                    else:
                        self.time_since_last_spoken_human_word = time.time()
                        logger.info(f'invoking next_task {next_task} with transcriber_message: {message["data"]}')
                        if transcriber_message.strip() == message['data'].strip():
                            logger.info(f"###### Transcriber message and message data are same and hence not changing anything else. Probably just an is_final thingy. {message}")
                            continue
                                                    
                        elif len(message['data'].strip()) != 0:
                            #Currently simply cancel the next task

                            if not self.first_message_passed:
                                logger.info(f"Adding to transcrber message")
                                self.transcriber_message += message['data']
                                continue

                            num_words += len(message['data'].split(" "))
                            if self.callee_speaking is False:
                                self.callee_speaking_start_time = time.time()
                                self.callee_speaking = True
                            
                            # This means we are generating response from an interim transcript 
                            # Hence we transmit quickly 
                            if not self.started_transmitting_audio:
                                logger.info("##### Haven't started transmitting audio and hence cleaning up downstream tasks")
                                await self.__cleanup_downstream_tasks()
                            else:
                                logger.info(f"Started transmitting and hence moving fursther")
                            
                            # If we've started transmitting audio this is probably an interruption, so calculate number of words
                            if self.started_transmitting_audio and self.number_of_words_for_interruption != 0 and self.first_message_passed:
                                if num_words > self.number_of_words_for_interruption or message['data'].strip() in self.accidental_interruption_phrases:
                                    #Process interruption only if number of words is higher than the threshold 
                                    logger.info(f"###### Number of words {num_words} is higher than the required number of words for interruption, hence, definitely interrupting")
                                    await self.__cleanup_downstream_tasks()
                                else:
                                    logger.info(f"Not starting a cleanup because {num_words} number of words are lesser {self.number_of_words_for_interruption} and hence continuing,")
                                    continue
                            elif self.number_of_words_for_interruption == 0:
                                logger.info(f"Not interrupting")
                                    
                            self.last_response_time = time.time()
                            transcriber_message = message['data']
                            
                            # Use last spoken timestamp to give out endpointing in nitro
                            logger.info(f"###### last spoken timestamp before changing {self.last_spoken_timestamp}")
                            self.last_spoken_timestamp = time.time() * 1000

                            if not response_started:
                                response_started = True
                            elif self.nitro:
                                self.let_remaining_audio_pass_through = False
                                self.required_delay_before_speaking += self.incremental_delay
                                logger.info(f"Increase the incremental delay time {self.required_delay_before_speaking}")
                                if self.time_since_first_interim_result == -1:
                                    self.time_since_first_interim_result = time.time() * 1000
                                    logger.info(f"###### Updating Time since first interim result {self.time_since_first_interim_result}")
                                #In this case user has already started speaking
                                # Hence check the previous message if it's user or assistant
                                # If it's user, simply change user's message
                                # If it's assistant remover assistant message and append user
                                self.callee_silent = False
                            self.llm_response_generated = False
                            logger.info("###### Current transcript: {} Predicting next few tokens and changing last spoken timestampt to {}".format(transcriber_message, self.last_spoken_timestamp))
                            meta_info = self.__get_updated_meta_info(meta_info)
                            await self._handle_transcriber_output(next_task, transcriber_message, meta_info)

                        else:
                            logger.info(f"Got a null message")
                else:
                    logger.info(f"Processing http transcription for message {message}")
                    await self.__process_http_transcription(message)
        
        except Exception as e:
            traceback.print_exc()
            logger.error(f"Error in transcriber {e}")
    
    
    async def __process_http_transcription(self, message):
        meta_info = self.__get_updated_meta_info(message["meta_info"])
        include_latency = meta_info.get("include_latency", False)
        if include_latency:
            self.latency_dict[meta_info['request_id']]["transcriber"] = {"total_latency":  meta_info["transcriber_latency"], "audio_duration": meta_info["audio_duration"], "last_vocal_frame_timestamp": meta_info["last_vocal_frame_timestamp"] }

        sequence = message["meta_info"]["sequence"]
        next_task = self._get_next_step(sequence, "transcriber")
        self.transcriber_duration += message["meta_info"]["transcriber_duration"] if "transcriber_duration" in message["meta_info"] else 0
        #self.history.append({'role': 'user', 'content': message['data']})
        if self._is_preprocessed_flow():
            self.__update_preprocessed_tree_node()

        await self._handle_transcriber_output(next_task, message['data'], meta_info)


    #################################################################
    # Synthesizer task
    #################################################################
    def __enqueue_chunk(self, chunk, i, number_of_chunks, meta_info):
        logger.info(f"Meta_info of chunk {meta_info} {i} {number_of_chunks}")
        meta_info['chunk_id'] = i
        if i == 0 and "is_first_chunk" in meta_info and meta_info["is_first_chunk"]:
            copied_meta_info = copy.deepcopy(meta_info)
            logger.info(f"##### Sending first chunk")
            copied_meta_info["is_first_chunk_of_entire_response"] = True
            self.buffered_output_queue.put_nowait(create_ws_data_packet(chunk, copied_meta_info))
        elif i == number_of_chunks - 1 and (meta_info['sequence_id'] == -1 or ("end_of_synthesizer_stream" in meta_info and meta_info['end_of_synthesizer_stream'])):
            logger.info(f"##### Truly a final chunk")
            copied_meta_info = meta_info.copy()
            copied_meta_info["is_final_chunk_of_entire_response"] = True
            self.buffered_output_queue.put_nowait(create_ws_data_packet(chunk, copied_meta_info))
        else:
            self.buffered_output_queue.put_nowait(create_ws_data_packet(chunk, meta_info))

    async def __listen_synthesizer(self):
        try:
            if self.stream and self.tools['synthesizer'].supports_websocket() and not self.is_an_ivr_call:
                logger.info("Opening websocket connection to synthesizer")
                await self.tools["synthesizer"].open_connection()

            while True:
                logger.info("Listening to synthesizer")
                async for message in self.tools["synthesizer"].generate():
                    meta_info = message["meta_info"]
                    is_first_message = 'is_first_message' in meta_info and meta_info['is_first_message']
                    if is_first_message or (not self.conversation_ended and message["meta_info"]["sequence_id"] in self.sequence_ids):
                        logger.info(f"{message['meta_info']['sequence_id'] } is in sequence ids  {self.sequence_ids} and hence letting it pass by")
                        first_chunk_generation_timestamp = time.time()
                        meta_info["synthesizer_latency"] = first_chunk_generation_timestamp - message['meta_info']['synthesizer_start_time']
                        self.synthesizer_latencies.append(meta_info["synthesizer_latency"])
                        self.average_synthesizer_latency = sum(self.synthesizer_latencies) / len(self.synthesizer_latencies)
        
                        if self.stream:
                            message['data'] = await self.process_audio_data_for_output(meta_info, message)
                            if "is_first_chunk" in message['meta_info'] and message['meta_info']['is_first_chunk']:
                                first_chunk_generation_timestamp = time.time()
                                meta_info["synthesizer_first_chunk_latency"] = first_chunk_generation_timestamp - message['meta_info']['synthesizer_start_time']
                            logger.info(f"Simply Storing in buffered output queue for now")

                            if self.tools["output"].process_in_chunks(self.yield_chunks):
                                number_of_chunks = math.ceil(len(message['data'])/self.output_chunk_size)
                                chunk_idx = 0
                                logger.info(f"Audio chunk size {len(message['data'])}, chunk size {self.output_chunk_size}")
                                for chunk in yield_chunks_from_memory(message['data'], chunk_size=self.output_chunk_size):
                                    self.__enqueue_chunk(chunk, chunk_idx, number_of_chunks, meta_info)
                                    chunk_idx += 1
                            else:
                                self.buffered_output_queue.put_nowait(message)
                        else:
                            logger.info("Stream is not enabled and hence sending entire audio")
                            self.latency_dict[meta_info["request_id"]]["synthesizer"] = {
                                "synthesizer_first_chunk_latency": meta_info.get("synthesizer_latency", 0),
                                "average_latency": self.average_synthesizer_latency
                            }
                            overall_time = time.time() - meta_info["start_time"]
                            await self.tools["output"].handle(message)
                    else:
                        logger.info(f"{message['meta_info']['sequence_id']} is not in sequence ids  {self.sequence_ids} and hence not sending to output")                
                    logger.info(f"Sleeping for 100 ms")
                    convert_to_request_log(message = meta_info['text'], meta_info= meta_info, component="synthesizer", direction="response", model = self.synthesizer_provider, is_cached= 'is_cached' in meta_info and meta_info['is_cached'], engine=self.tools['synthesizer'].get_engine(), run_id= self.run_id)
                    await asyncio.sleep(0.3) #Sleeping for 100ms after receiving every chunk so other tasks can execute

        except Exception as e:
            traceback.print_exc()
            logger.error(f"Error in synthesizer {e}")

    async def process_audio_data_for_output(self, meta_info, message):
        if self.task_config["tools_config"]["output"]["format"] == "pcm" and meta_info.get('format', '') != 'mulaw':
            message['data'] = wav_bytes_to_pcm(message['data'])

        return message['data']

    async def __send_preprocessed_audio(self, meta_info, text):
        meta_info = copy.deepcopy(meta_info)
        yield_in_chunks = self.yield_chunks
        try:
            #TODO: Either load IVR audio into memory before call or user s3 iter_cunks
            # This will help with interruption in IVR
            audio_chunk = None
            if self.turn_based_conversation or self.task_config['tools_config']['output'] == "default":
                audio_chunk = await get_raw_audio_bytes(text, self.assistant_name,
                                                                self.task_config["tools_config"]["output"][
                                                                    "format"], local=self.is_local,
                                                                assistant_id=self.assistant_id)
                logger.info("Sending preprocessed audio")
                meta_info["format"] = self.task_config["tools_config"]["output"]["format"]
                await self.tools["output"].handle(create_ws_data_packet(audio_chunk, meta_info))
            else:
                if meta_info.get('message_category', None ) == 'filler':
                    logger.info(f"Getting {text} filler from local fs")
                    audio = await get_raw_audio_bytes(f'{self.filler_preset_directory}/{text}.wav', local= True, is_location=True)
                    yield_in_chunks = False
                    if not self.turn_based_conversation and self.task_config['tools_config']['output'] != "default":
                        logger.info(f"Got to convert it to pcm")
                        audio_chunk = wav_bytes_to_pcm(resample(audio, format = "wav", target_sample_rate = 8000 ))
                        meta_info["format"] = "pcm"
                else:
                    start_time = time.perf_counter()
                    audio_chunk = await get_raw_audio_bytes(text, self.assistant_name,
                                                                'pcm', local=self.is_local,
                                                                assistant_id=self.assistant_id)
                    logger.info(f"Time to get response from S3 {time.perf_counter() - start_time }")
                    if not self.buffered_output_queue.empty():
                        logger.info(f"Output queue was not empty and hence emptying it")
                        self.buffered_output_queue = asyncio.Queue()
                    meta_info["format"] = "pcm"
                    if 'message_category' in meta_info and meta_info['message_category'] == "agent_welcome_message":
                        if audio_chunk is None:
                            logger.info(f"File doesn't exist in S3. Hence we're synthesizing it from synthesizer")
                            meta_info['cached'] = False
                            await self._synthesize(create_ws_data_packet(meta_info['text'], meta_info= meta_info))
                        else:
                            logger.info(f"Sending the agent welcome message")
                            meta_info['is_first_chunk'] = True
                if yield_in_chunks:
                    i = 0
                    number_of_chunks = math.ceil(len(audio_chunk)/self.output_chunk_size)
                    logger.info(f"Audio chunk size {len(audio_chunk)}, chunk size {self.output_chunk_size}")
                    for chunk in yield_chunks_from_memory(audio_chunk, chunk_size=self.output_chunk_size):
                        self.__enqueue_chunk(chunk, i, number_of_chunks, meta_info)
                        i +=1
                else:
                    meta_info['chunk_id'] = 1
                    meta_info["is_first_chunk_of_entire_response"] = True
                    meta_info["is_final_chunk_of_entire_response"] = True
                    message = create_ws_data_packet(audio_chunk, meta_info)
                    logger.info(f"Yield in chunks is false and hence sending a full")
                    self.buffered_output_queue.put_nowait(message)

        except Exception as e:
            traceback.print_exc()
            logger.error(f"Something went wrong {e}")

    async def _synthesize(self, message):
        meta_info = message["meta_info"]
        text = message["data"]
        meta_info["type"] = "audio"
        meta_info["synthesizer_start_time"] = time.time()
        try:
            if not self.conversation_ended and ('is_first_message' in meta_info and meta_info['is_first_message'] or message["meta_info"]["sequence_id"] in self.sequence_ids):
                if meta_info["is_md5_hash"]:
                    logger.info('sending preprocessed audio response to {}'.format(self.task_config["tools_config"]["output"]["provider"]))
                    await self.__send_preprocessed_audio(meta_info, text)
                    
                elif self.synthesizer_provider in SUPPORTED_SYNTHESIZER_MODELS.keys():
                    # self.sequence_ids.add(meta_info["sequence_id"])
                    # logger.info(f"After adding into sequence id {self.sequence_ids}")
                    convert_to_request_log(message = text, meta_info= meta_info, component="synthesizer", direction="request", model = self.synthesizer_provider, engine=self.tools['synthesizer'].get_engine(), run_id= self.run_id)
                    logger.info('##### sending text to {} for generation: {} '.format(self.synthesizer_provider, text))
                    if 'cached' in message['meta_info'] and meta_info['cached'] is True:
                        logger.info(f"Cached response and hence sending preprocessed text")
                        convert_to_request_log(message = text, meta_info= meta_info, component="synthesizer", direction="response", model = self.synthesizer_provider, is_cached= True, engine=self.tools['synthesizer'].get_engine(), run_id= self.run_id)
                        await self.__send_preprocessed_audio(meta_info, get_md5_hash(text))
                    else:
                        self.synthesizer_characters += len(text)
                        await self.tools["synthesizer"].push(message)
                else:
                    logger.info("other synthesizer models not supported yet")
            else:
                logger.info(f"{message['meta_info']['sequence_id']} is not in sequence ids  {self.sequence_ids} and hence not synthesizing this")                

        except Exception as e:
            traceback.print_exc()
            logger.error(f"Error in synthesizer: {e}")

    ############################################################
    # Output handling
    ############################################################
    
    async def __send_first_message(self, message):
        meta_info = self.__get_updated_meta_info()
        sequence = meta_info["sequence"]
        next_task = self._get_next_step(sequence, "transcriber")
        await self._handle_transcriber_output(next_task, message, meta_info)
        self.time_since_first_interim_result = (time.time() * 1000) - 1000

    async def __handle_initial_silence(self, duration = 5):
        while True:
            logger.info(f"Checking for initial silence {duration}")
            #logger.info(f"Woke up from my slumber {self.callee_silent}, {self.history}, {self.interim_history}")
            if self.first_message_passed and self.callee_silent and len(self.history) == 1 and len(self.interim_history) == 1 and time.time() - self.first_message_passing_time > duration:
                logger.info(f"Calee was silent and hence speaking Hello on callee's behalf")
                await self.__send_first_message("Hello")
                break
            elif len(self.history) > 1:
                break
            await asyncio.sleep(3)
        self.background_check_task = None

    def __process_latency_data(self, message):
        utterance_end = message['meta_info'].get("utterance_end", None)
        overall_first_byte_latency = time.time() - message['meta_info']['utterance_end'] if utterance_end is not None else 0
        transcriber_latency = message["meta_info"].get("transcriber_latency", 0) if utterance_end is not None else 0
        first_llm_buffer_latency = message["meta_info"].get("llm_latency", 0) if utterance_end is not None else 0
        synthesizer_first_chunk_latency = message["meta_info"].get("synthesizer_latency", 0) if utterance_end is not None else 0

        if utterance_end is None:
            logger.info(f"First chunk is none")

        latency_metrics = {
            "transcriber": {
                "utterance_end": utterance_end,
                "latency": transcriber_latency,
                "average_latency": self.average_transcriber_latency
                },
            "llm": {
                "first_llm_buffer_latency" : first_llm_buffer_latency,
                "average_latency": self.average_llm_latency,
                },
            "synthesizer": {
                "synthesizer_first_chunk_latency": synthesizer_first_chunk_latency,
                "average_latency": self.average_synthesizer_latency
                },
            "overall_first_byte_latency": overall_first_byte_latency,
            
            }

        if message['meta_info']["request_id"] not in self.latency_dict:
            self.latency_dict[message['meta_info']["request_id"]] = latency_metrics
            logger.info("LATENCY METRICS FOR {} are {}".format(message['meta_info']["request_id"], latency_metrics))
            
    #Currently this loop only closes in case of interruption 
    # but it shouldn't be the case. 
    async def __process_output_loop(self):
        try:
            num_chunks = 0
            while True:
        
                if (not self.let_remaining_audio_pass_through) and self.first_message_passed:
                    time_since_first_interim_result = (time.time() *1000)- self.time_since_first_interim_result if self.time_since_first_interim_result != -1 else -1
                    if  time_since_first_interim_result != -1 and time_since_first_interim_result < self.required_delay_before_speaking:
                        logger.info(f"##### It's been {time_since_first_interim_result} ms since first  interim result and required time to wait for it is {self.required_delay_before_speaking}. Hence sleeping for 100ms. self.time_since_first_interim_result {self.time_since_first_interim_result}")
                        await asyncio.sleep(0.1) #sleep for 100ms and continue 
                        continue
                    else:
                        logger.info(f"First interim result hasn't been gotten yet and hence sleeping ")
                        await asyncio.sleep(0.1)
                    

                    logger.info(f"##### Got to wait {self.required_delay_before_speaking} ms before speaking and alreasy waited {time_since_first_interim_result} since the first interim result")
                else:
                    
                    logger.info(f"Started transmitting at {time.time()}")

                message = await self.buffered_output_queue.get()   
                chunk_id = message['meta_info']['chunk_id']

                logger.info("##### Start response is True for {} and hence starting to speak {} Current sequence ids {}".format(chunk_id, message['meta_info'], self.sequence_ids))
                if "end_of_conversation" in message['meta_info']:
                    await self.__process_end_of_conversation()
                
                if 'sequence_id' in message['meta_info'] and message["meta_info"]["sequence_id"] in self.sequence_ids:
                    num_chunks +=1
                    await self.tools["output"].handle(message)                    
                    duration = calculate_audio_duration(len(message["data"]), self.sampling_rate, format = message['meta_info']['format'])
                    logger.info(f"Duration of the byte {duration}")
                    self.conversation_recording['output'].append({'data': message['data'], "start_time": time.time(), "duration": duration})
                else:
                    logger.info(f'{message["meta_info"]["sequence_id"]} is not in {self.sequence_ids} and hence not speaking')
                    continue
                
                if "is_final_chunk_of_entire_response" in message['meta_info'] and message['meta_info']['is_final_chunk_of_entire_response']:
                    self.started_transmitting_audio = False
                    logger.info("##### End of synthesizer stream and ")     
                    self.asked_if_user_is_still_there = False   
                    num_chunks = 0
                    if not self.first_message_passed:
                        self.first_message_passed = True
                        logger.info(f"Making first message passed as True")
                        self.first_message_passing_time = time.time()
                        if len(self.transcriber_message) != 0:
                            logger.info(f"Sending the first message as the first message is still not passed and we got a response")
                            await self.__send_first_message(self.transcriber_message)
                            self.transcriber_message = ''

                if "is_first_chunk_of_entire_response" in message['meta_info'] and message['meta_info']['is_first_chunk_of_entire_response']:
                    logger.info(f"First chunk stuff")
                    self.started_transmitting_audio = True
                    self.consider_next_transcript_after = time.time() + self.duration_to_prevent_accidental_interruption
                    self.__process_latency_data(message) 
                else:
                    # Sleep until this particular audio frame is spoken only if the duration for the frame is atleast 500ms
                    if duration > 0:
                        logger.info(f"##### Sleeping for {duration} to maintain quueue on our side {self.sampling_rate}")
                        await asyncio.sleep(duration - 0.030) #30 milliseconds less

                self.last_transmitted_timesatamp = time.time()
                logger.info(f"##### Updating Last transmitted timestamp to {self.last_transmitted_timesatamp}")
                
        except Exception as e:
            traceback.print_exc()
            logger.error(f'Error in processing message output')

    
    async def __check_for_completion(self):
        while True:
            await asyncio.sleep(2)
            if self.last_transmitted_timesatamp == 0:
                logger.info(f"Last transmitted timestamp is simply 0 and hence continuing")
                continue

            time_since_last_spoken_AI_word = (time.time() - self.last_transmitted_timesatamp) 
            if time_since_last_spoken_AI_word > self.hang_conversation_after and self.time_since_last_spoken_human_word < self.last_transmitted_timesatamp:
                logger.info(f"{time_since_last_spoken_AI_word} seconds since last spoken time stamp and hence cutting the phone call and last transmitted timestampt ws {self.last_transmitted_timesatamp} and time since last spoken human word {self.time_since_last_spoken_human_word}")
                await self.__process_end_of_conversation()
                break
            elif time_since_last_spoken_AI_word > 6 and not self.asked_if_user_is_still_there and self.time_since_last_spoken_human_word < self.last_transmitted_timesatamp :
                logger.info(f"Asking if the user is still there")
                self.asked_if_user_is_still_there = True
                if self.should_record:
                    meta_info={'io': 'default', "request_id": str(uuid.uuid4()), "cached": False, "sequence_id": -1, 'format': 'wav'}
                    await self._synthesize(create_ws_data_packet("Hey, are you still there?", meta_info= meta_info))
                else:
                    meta_info={'io': 'twilio', "request_id": str(uuid.uuid4()), "cached": False, "sequence_id": -1, 'format': 'pcm'}
                    await self._synthesize(create_ws_data_packet("Hey, are you still there?", meta_info= meta_info))
                
                #Just in case we need to clear messages sent before 
                await self.tools["output"].handle_interruption()
            else:
                logger.info(f"Only {time_since_last_spoken_AI_word} seconds since last spoken time stamp and hence not cutting the phone call")
    
    async def __check_for_backchanneling(self):
        while True:
            if self.callee_speaking and time.time() - self.callee_speaking_start_time > self.backchanneling_start_delay:
                filename = random.choice(self.filenames)
                logger.info(f"Should send a random backchanneling words and sending them {filename}")
                audio = await get_raw_audio_bytes(f"{self.backchanneling_audios}/{filename}", local= True, is_location=True)
                if not self.turn_based_conversation and self.task_config['tools_config']['output'] != "default":
                    audio = resample(audio, target_sample_rate= 8000, format="wav")
                    audio = wav_bytes_to_pcm(audio)
                await self.tools["output"].handle(create_ws_data_packet(audio, self.__get_updated_meta_info())) 
            else:
                logger.info(f"Callee isn't speaking and hence not sending or {time.time() - self.callee_speaking_start_time} is not greater than {self.backchanneling_start_delay}") 
            await asyncio.sleep(self.backchanneling_message_gap) 
    
    async def __first_message(self):
        logger.info(f"Executing the first message task")
        try:
            while True:
                if not self.stream_sid and not self.default_io:
                    stream_sid = self.tools["input"].get_stream_sid()
                    if stream_sid is not None:
                        logger.info(f"Got stream sid and hence sending the first message {stream_sid}")
                        self.stream_sid = stream_sid
                        text = self.kwargs.get('agent_welcome_message', None)
                        logger.info(f"Generating {text}")
                        meta_info = {'io': self.tools["output"].get_provider(), 'message_category': 'agent_welcome_message', 'stream_sid': stream_sid, "request_id": str(uuid.uuid4()), "cached": True, "sequence_id": -1, 'format': self.task_config["tools_config"]["output"]["format"], 'text': text}
                        await self._synthesize(create_ws_data_packet(text, meta_info=meta_info))
                        break
                    else:
                        logger.info(f"Stream id is still None, so not passing it")
                        await asyncio.sleep(0.5) #Sleep for half a second to see if stream id goes past None 
                elif self.default_io:
                    logger.info(f"Shouldn't record")
                    # meta_info={'io': 'default', 'is_first_message': True, "request_id": str(uuid.uuid4()), "cached": True, "sequence_id": -1, 'format': 'wav'}
                    # await self._synthesize(create_ws_data_packet(self.kwargs['agent_welcome_message'], meta_info= meta_info))
                    break

        except Exception as e:
            logger.error(f"Error happeneed {e}")

    async def __start_transmitting_ambient_noise(self):
        try:
            audio = await get_raw_audio_bytes(f'{os.getenv("AMBIENT_NOISE_PRESETS_DIR")}/{self.soundtrack}', local= True, is_location=True)
            audio = resample(audio, self.sampling_rate, format = "wav")
            if self.task_config["tools_config"]["output"]["provider"] in SUPPORTED_OUTPUT_TELEPHONY_HANDLERS.keys():
                audio = wav_bytes_to_pcm(audio)
            logger.info(f"Length of audio {len(audio)} {self.sampling_rate}")
            if self.should_record:
                meta_info={'io': 'default', 'message_category': 'ambient_noise', "request_id": str(uuid.uuid4()), "sequence_id": -1, "type":'audio', 'format': 'wav'}
            else:

                meta_info={'io': 'twilio', 'message_category': 'ambient_noise', 'stream_sid': self.stream_sid , "request_id": str(uuid.uuid4()), "cached": True, "type":'audio', "sequence_id": -1, 'format': 'pcm'}
            while True:
                logger.info(f"Before yielding ambient noise")
                for chunk in yield_chunks_from_memory(audio, self.output_chunk_size*2 ):
                    if not self.started_transmitting_audio:
                        logger.info(f"Transmitting ambient noise {len(chunk)}")
                        await self.tools["output"].handle(create_ws_data_packet(chunk, meta_info=meta_info))
                    logger.info("Sleeping for 800 ms")
                    await asyncio.sleep(0.5)
        except Exception as e:
            logger.error(f"Something went wrong while transmitting noise {e}")

    async def run(self):
        try:
            if self.task_id == 0:
                # Create transcriber and synthesizer tasks
                logger.info("starting task_id {}".format(self.task_id))                
                tasks = [asyncio.create_task(self.tools['input'].handle())]
                if not self.turn_based_conversation:
                    self.background_check_task = asyncio.create_task(self.__handle_initial_silence(duration = 15))
                if "transcriber" in self.tools:
                    tasks.append(asyncio.create_task(self._listen_transcriber()))
                    self.transcriber_task = asyncio.create_task(self.tools["transcriber"].run())

                if self.turn_based_conversation and self._is_conversation_task():
                    logger.info(
                        "Since it's connected through dashboard, I'll run listen_llm_tas too in case user wants to simply text")
                    self.llm_queue_task = asyncio.create_task(self._listen_llm_input_queue())
                
                if "synthesizer" in self.tools and self._is_conversation_task():
                    logger.info("Starting synthesizer task")
                    try:
                        self.synthesizer_task = asyncio.create_task(self.__listen_synthesizer())
                    except asyncio.CancelledError as e:
                        logger.error(f'Synth task got cancelled {e}')
                        traceback.print_exc()
                    
                if self._is_conversation_task():
                    logger.info(f"Starting the first message task {self.enforce_streaming}")
                    self.output_task = asyncio.create_task(self.__process_output_loop())
                    if not self.turn_based_conversation or self.enforce_streaming:
                        logger.info(f"Setting up other servers")
                        self.first_message_task = asyncio.create_task(self.__first_message())
                        if not self.use_llm_to_determine_hangup :
                            self.hangup_task = asyncio.create_task(self.__check_for_completion())
                        if self.should_backchannel:
                            self.backchanneling_task = asyncio.create_task(self.__check_for_backchanneling())
                        if self.ambient_noise:
                            logger.info(f"Transmitting ambient noise")
                            self.ambient_noise_task = asyncio.create_task(self.__start_transmitting_ambient_noise())
                try:
                    await asyncio.gather(*tasks)
                except asyncio.CancelledError as e:
                    logger.error(f'task got cancelled {e}')
                    traceback.print_exc()
                except Exception as e:
                    traceback.print_exc()
                    logger.error(f"Error: {e}")

                logger.info("Conversation completed")
            else:
                # Run agent followup tasks
                try:
                    if self.task_config["task_type"] == "webhook":
                        await self._process_followup_task()
                    else:
                        await self._run_llm_task(self.input_parameters)
                except Exception as e:
                    logger.error(f"Could not do llm call: {e}")
                    raise Exception(e)

        except asyncio.CancelledError as e:
            # Cancel all tasks on cancel
            traceback.print_exc()
            self.transcriber_task.cancel()
            self.handle_cancellation(f"Websocket got cancelled {self.task_id}")

        except Exception as e:
            # Cancel all tasks on error
            self.handle_cancellation(f"Exception occurred {e}")
            raise Exception(e)

        finally:
            # Construct output
            if "synthesizer" in self.tools and self.synthesizer_task is not None:   
                self.synthesizer_task.cancel()

<<<<<<< HEAD
            if self._is_conversation_task() and self.use_llm_to_determine_hangup is False and self.hangup_task is not None:
                self.hangup_task.cancel()
            
            if self._is_conversation_task() and self.background_check_task is not None:
                self.background_check_task.cancel()

=======
>>>>>>> 3ceb2a3c
            if self._is_conversation_task():
                self.output_task.cancel()

                if self.hangup_task is not None:
                    self.hangup_task.cancel()                
            
                if self.backchanneling_task is not None:
                    self.backchanneling_task.cancel()
            
                if self.ambient_noise_task is not None:
                    self.ambient_noise_task.cancel()
            
                output = {"messages": self.history, "conversation_time": time.time() - self.start_time,
                          "label_flow": self.label_flow, "call_sid": self.call_sid, "stream_sid": self.stream_sid,
                          "transcriber_duration": self.transcriber_duration,
                          "synthesizer_characters": self.tools['synthesizer'].get_synthesized_characters(), "ended_by_assistant": self.ended_by_assistant,
                          "latency_dict": self.latency_dict}

                if self.should_record:
                    output['recording_url'] = await save_audio_file_to_s3(self.conversation_recording, self.sampling_rate, self.assistant_id, self.run_id)

            else:
                output = self.input_parameters
                if self.task_config["task_type"] == "extraction":
                    output = { "extracted_data" : self.extracted_data, "task_type": "extraction"}
                elif self.task_config["task_type"] == "summarization":
                    logger.info(f"self.summarized_data {self.summarized_data}")
                    output = {"summary" : self.summarized_data, "task_type": "summarization"}
                elif self.task_config["task_type"] == "webhook":
                    output = {"status": self.webhook_response, "task_type": "webhook"}
            return output

    def handle_cancellation(self, message):
        try:
            # Cancel all tasks on cancellation
            tasks = [t for t in asyncio.all_tasks() if t is not asyncio.current_task()]
            if "synthesizer" in self.tools and self.synthesizer_task:
                self.synthesizer_task.cancel()
            logger.info(f"tasks {len(tasks)}")
            for task in tasks:
                logger.info(f"Cancelling task {task.get_name()}")
                task.cancel()
            logger.info(message)
        except Exception as e:
            traceback.print_exc()
            logger.info(e)<|MERGE_RESOLUTION|>--- conflicted
+++ resolved
@@ -187,12 +187,8 @@
         self.hangup_task = None
 
         if task_id == 0:
-<<<<<<< HEAD
             self.background_check_task = None
-
-=======
             self.hangup_task = None
->>>>>>> 3ceb2a3c
             self.output_chunk_size = 16384 if self.sampling_rate == 24000 else 4096 #0.5 second chunk size for calls
             # For nitro
             self.nitro = True 
@@ -235,10 +231,7 @@
                 self.last_transmitted_timesatamp = 0
                 self.let_remaining_audio_pass_through = False #Will be used to let remaining audio pass through in case of utterenceEnd event and there's still audio left to be sent
                 self.use_llm_to_determine_hangup = conversation_config.get("hangup_after_LLMCall", False)
-<<<<<<< HEAD
-=======
-                
->>>>>>> 3ceb2a3c
+
                 self.check_for_completion_prompt = conversation_config.get("call_cancellation_prompt", None)
                 if self.check_for_completion_prompt is not None:
                     completion_json_format = {"answer": "A simple Yes or No based on if you should cut the phone or not"}
@@ -1581,15 +1574,7 @@
             if "synthesizer" in self.tools and self.synthesizer_task is not None:   
                 self.synthesizer_task.cancel()
 
-<<<<<<< HEAD
-            if self._is_conversation_task() and self.use_llm_to_determine_hangup is False and self.hangup_task is not None:
-                self.hangup_task.cancel()
-            
-            if self._is_conversation_task() and self.background_check_task is not None:
-                self.background_check_task.cancel()
-
-=======
->>>>>>> 3ceb2a3c
+
             if self._is_conversation_task():
                 self.output_task.cancel()
 
@@ -1601,6 +1586,10 @@
             
                 if self.ambient_noise_task is not None:
                     self.ambient_noise_task.cancel()
+                  
+                if self.background_check_task is not None:
+                    self.background_check_task.cancel()
+                    
             
                 output = {"messages": self.history, "conversation_time": time.time() - self.start_time,
                           "label_flow": self.label_flow, "call_sid": self.call_sid, "stream_sid": self.stream_sid,
